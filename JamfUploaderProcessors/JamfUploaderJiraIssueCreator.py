--- conflicted
+++ resolved
@@ -261,20 +261,11 @@
                 f"Jira API request post attempt {count}",
                 verbose_level=2,
             )
-<<<<<<< HEAD
-            r = self.curl(
-                api_type="jira",
-                request="POST",
-                url=f"{jira_url}/rest/api/3/issue/",
-                enc_creds=enc_creds,
-                data=jira_json,
-            )
-=======
+            
             proc_stdout, _, status_code = self.execute_curl(curl_cmd)
             self.output(f"Curl command: {curl_cmd}", verbose_level=4)
             header = self.parse_headers(proc_stdout)
 
->>>>>>> 091ea066
             # check HTTP response
             if self.jira_status_check(header) == "break":
                 break
