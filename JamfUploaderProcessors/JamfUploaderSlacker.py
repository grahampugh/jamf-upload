--- conflicted
+++ resolved
@@ -351,20 +351,11 @@
                 f"Slack webhook post attempt {count}",
                 verbose_level=2,
             )
-<<<<<<< HEAD
-            r = self.curl(
-                api_type="slack",
-                request="POST",
-                url=slack_webhook_url,
-                data=slack_json,
-            )
-=======
 
             proc_stdout, _, status_code = self.execute_curl(curl_cmd)
             self.output(f"Curl command: {curl_cmd}", verbose_level=4)
             header = self.parse_headers(proc_stdout)
 
->>>>>>> 091ea066
             # check HTTP response
             if self.slack_status_check(header) == "break":
                 break
