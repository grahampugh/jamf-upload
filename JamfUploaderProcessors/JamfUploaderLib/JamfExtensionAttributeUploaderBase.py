--- conflicted
+++ resolved
@@ -72,7 +72,6 @@
         self.output(type(ea_inventory_display), verbose_level=1)
 
         # build the object
-<<<<<<< HEAD
         ea_data = {
             "name": ea_name,
             "enabled": True,
@@ -83,23 +82,6 @@
             "scriptContents": script_contents,
         }
 
-=======
-        ea_data = (
-            "<computer_extension_attribute>"
-            + f"<name>{ea_name}</name>"
-            + "<enabled>true</enabled>"
-            + f"<description>{ea_description}</description>"
-            + f"<data_type>{ea_data_type}</data_type>"
-            + "<input_type>"
-            + "  <type>script</type>"
-            + "  <platform>Mac</platform>"
-            + f"  <script>{script_contents_escaped}</script>"
-            + "</input_type>"
-            + f"<inventory_display>{ea_inventory_display}</inventory_display>"
-            + "<recon_display>Extension Attributes</recon_display>"
-            + "</computer_extension_attribute>"
-        )
->>>>>>> 6fe6aa1f
         self.output(
             "Extension Attribute data:",
             verbose_level=2,
@@ -114,14 +96,10 @@
 
         # if we find an object ID we put, if not, we post
         object_type = "computer_extension_attribute"
-<<<<<<< HEAD
         if obj_id:
-            url = "{}/{}/id/{}".format(jamf_url, self.api_endpoints(object_type), obj_id)
+            url = f"{jamf_url}/{self.api_endpoints(object_type)}/{obj_id}"
         else:
             url = "{}/{}".format(jamf_url, self.api_endpoints(object_type))
-=======
-        url = f"{jamf_url}/{self.api_endpoints(object_type)}/id/{obj_id}"
->>>>>>> 6fe6aa1f
 
         count = 0
         while True:
