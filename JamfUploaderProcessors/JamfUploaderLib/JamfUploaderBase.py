--- conflicted
+++ resolved
@@ -845,14 +845,6 @@
                         obj_id = obj["id"]
                         break
                 return obj_id
-<<<<<<< HEAD
-            else:
-=======
-            if r.status_code == 401:
->>>>>>> 5674e051
-                raise ProcessorError(
-                    "ERROR: Failed to get Object ID from Object Name."
-                )
             else:
                 raise ProcessorError(
                     f"ERROR: Unable to get {object_type} list from server - "
