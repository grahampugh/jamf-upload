--- conflicted
+++ resolved
@@ -1017,19 +1017,10 @@
                 # remove any self service icons
                 self.remove_elements_from_xml(object_xml, "self_service_icon")
                 # optional array of other elements to remove
-<<<<<<< HEAD
-                if elements_to_remove is None:
-                    elements_to_remove = []
-
-                for elem in elements_to_remove:
-                    self.output(f"Deleting element {elem}...", verbose_level=2)
-                    self.remove_elements_from_xml(object_xml, elem)
-=======
                 if elements_to_remove is not None:
                     for elem in elements_to_remove:
                         self.output(f"Deleting element {elem}...", verbose_level=2)
                         self.remove_elements_from_xml(object_xml, elem)
->>>>>>> c96ec24e
 
                 # for profiles ensure that they are redeployed to all
                 self.substitute_elements_in_xml(object_xml, "redeploy_on_update", "All")
@@ -1038,29 +1029,10 @@
             except ET.ParseError as xml_error:
                 raise ProcessorError from xml_error
             return parsed_xml.decode("UTF-8")
-<<<<<<< HEAD
-        else:
-            # do json stuff
-            if not isinstance(existing_object, dict):
-                existing_object = json.loads(existing_object)
-
-            # remove any id-type tags            
-            if "id" in existing_object:
-                existing_object.pop("id")
-            if "categoryId" in existing_object:
-                existing_object.pop("categoryId")
-            if "deviceEnrollmentProgramInstanceId" in existing_object:
-                existing_object.pop("deviceEnrollmentProgramInstanceId")
-            # now go one deep and look for more id keys. Hopefully we don't have to go deeper!
-            for elem in existing_object.values():
-                elem_check = elem
-                if isinstance(elem_check, abc.Mapping):
-                    if "id" in elem:
-                        elem.pop("id")
-            return json.dumps(existing_object, indent=4)
-=======
+
         # do json stuff
-        existing_object = json.loads(existing_object)
+        if not isinstance(existing_object, dict):
+            existing_object = json.loads(existing_object)
 
         # remove any id-type tags
         if "id" in existing_object:
@@ -1076,7 +1048,6 @@
                 if "id" in elem:
                     elem.pop("id")
         return json.dumps(existing_object, indent=4)
->>>>>>> c96ec24e
 
     def prepare_template(
         self,
