#!/usr/local/autopkg/python
# pylint: disable=invalid-name, too-many-lines

"""
Copyright 2023 Graham Pugh

Licensed under the Apache License, Version 2.0 (the "License");
you may not use this file except in compliance with the License.
You may obtain a copy of the License at

    http://www.apache.org/licenses/LICENSE-2.0

Unless required by applicable law or agreed to in writing, software
distributed under the License is distributed on an "AS IS" BASIS,
WITHOUT WARRANTIES OR CONDITIONS OF ANY KIND, either express or implied.
See the License for the specific language governing permissions and
limitations under the License.
"""

import json
import os
import re
import subprocess
import tempfile
import time
import xml.etree.ElementTree as ET

from base64 import b64encode
from collections import abc, namedtuple
from datetime import datetime, timedelta, timezone
from pathlib import Path
from shutil import rmtree
from time import sleep
from urllib.parse import quote, urlparse
from uuid import UUID
from xml.sax.saxutils import escape

from autopkglib import (  # pylint: disable=import-error
    Processor,
    ProcessorError,
)


class JamfUploaderBase(Processor):
    """Common functions used by at least two JamfUploader processors."""

    # Global version
    __version__ = "2025.10.2.0"

    def api_endpoints(self, object_type, uuid=""):
        """Return the endpoint URL from the object type"""
        api_endpoints = {
            "account": "JSSResource/accounts",
            "account_user": "JSSResource/accounts",
            "account_group": "JSSResource/accounts",
            "activation_code_settings": "JSSResource/activationcode",
            "advanced_computer_search": "JSSResource/advancedcomputersearches",
            "advanced_mobile_device_search": "JSSResource/advancedmobiledevicesearches",
            "api_client": "api/v1/api-integrations",
            "api_role": "api/v1/api-roles",
            "app_installers_deployment": "api/v1/app-installers/deployments",
            "app_installers_title": "api/v1/app-installers/titles",
            "app_installers_t_and_c_settings": (
                "api/v1/app-installers/terms-and-conditions"
            ),
            "app_installers_accept_t_and_c_command": (
                "api/v1/app-installers/terms-and-conditions/accept"
            ),
            "category": "api/v1/categories",
            "check_in_settings": "api/v3/check-in",
            "cloud_ldap": "api/v2/cloud-ldaps",
            "computer": "api/preview/computers",
            "computer_extension_attribute": "api/v1/computer-extension-attributes",
            "computer_group": "JSSResource/computergroups",
            "computer_inventory_collection_settings": (
                "api/v1/computer-inventory-collection-settings"
            ),
            "computer_prestage": "api/v3/computer-prestages",
            "configuration_profile": "JSSResource/mobiledeviceconfigurationprofiles",
            "distribution_point": "JSSResource/distributionpoints",
            "dock_item": "JSSResource/dockitems",
            "enrollment_settings": "api/v4/enrollment",
            "enrollment_customization": "api/v2/enrollment-customizations",
            "failover": "api/v1/sso/failover",
            "failover_generate_command": "api/v1/sso/failover/generate",
            "icon": "api/v1/icon",
            "jamf_pro_version_settings": "api/v1/jamf-pro-version",
            "jamf_protect_plans_sync_command": "api/v1/jamf-protect/plans/sync",
            "jamf_protect_register_settings": "api/v1/jamf-protect/register",
            "jamf_protect_settings": "api/v1/jamf-protect",
            "jcds": "api/v1/jcds",
            "laps_settings": "api/v2/local-admin-password/settings",
            "logflush": "JSSResource/logflush",
            "ldap_server": "JSSResource/ldapservers",
            "mac_application": "JSSResource/macapplications",
            "managed_software_updates_available_updates": (
                "api/v1/managed-software-updates/available-updates"
            ),
            "managed_software_updates_feature_toggle_settings": (
                "api/v1/managed-software-updates/plans/feature-toggle"
            ),
            "managed_software_updates_plans": "api/v1/managed-software-updates/plans",
            "managed_software_updates_plans_events": f"api/v1/managed-software-updates/plans/{uuid}/events",
            "managed_software_updates_plans_group_settings": (
                "api/v1/managed-software-updates/plans/group"
            ),
            "managed_software_updates_update_statuses": (
                "api/v1/managed-software-updates/update-statuses"
            ),
            "mobile_device": "api/v2/mobile-devices",
            "mobile_device_application": "JSSResource/mobiledeviceapplications",
            "mobile_device_extension_attribute": "JSSResource/mobiledeviceextensionattributes",
            "mobile_device_extension_attribute_v1": "api/v1/mobile-device-extension-attributes",
            "mobile_device_group": "JSSResource/mobiledevicegroups",
            "mobile_device_prestage": "api/v1/mobile-device-prestages",
            "network_segment": "JSSResource/networksegments",
            "package": "JSSResource/packages",
            "package_v1": "api/v1/packages",
            "package_upload": "dbfileupload",
            "patch_policy": "JSSResource/patchpolicies",
            "patch_software_title": "JSSResource/patchsoftwaretitles",
            "oauth": "api/oauth/token",
            "os_x_configuration_profile": "JSSResource/osxconfigurationprofiles",
            "policy": "JSSResource/policies",
            "policy_icon": "JSSResource/fileuploads/policies",
            "policy_properties_settings": "api/v1/policy-properties",
            "restricted_software": "JSSResource/restrictedsoftware",
            "self_service_settings": "api/v1/self-service/settings",
            "self_service_plus_settings": "api/v1/self-service-plus/settings",
            "script": "api/v1/scripts",
            "smart_computer_group_membership": "api/v2/computer-groups/smart-group-membership",
            "smtp_server_settings": "api/v2/smtp-server",
            "sso_cert_command": "api/v2/sso/cert",
            "sso_settings": "api/v3/sso",
            "token": "api/v1/auth/token",
            "volume_purchasing_location": "api/v1/volume-purchasing-locations",
        }
        return api_endpoints[object_type]

    def object_types(self, object_type):
        """Return a URL object type from the object type"""
        object_types = {
            "advanced_computer_search": "advancedcomputersearches",
            "advanced_mobile_device_search": "advancedmobiledevicesearches",
            "package": "packages",
            "computer_group": "computergroups",
            "configuration_profile": "mobiledeviceconfigurationprofiles",
            "distribution_point": "distributionpoints",
            "dock_item": "dockitems",
            "mobile_device_group": "mobiledevicegroups",
            "network_segment": "networksegments",
            "policy": "policies",
            "computer_extension_attribute": "computerextensionattributes",
            "mobile_device_extension_attribute": "mobiledeviceextensionattributes",
            "mobile_device_extension_attribute_v1": "mobiledeviceextensionattributes",
            "restricted_software": "restrictedsoftware",
            "os_x_configuration_profile": "osxconfigurationprofiles",
        }
        return object_types[object_type]

    def object_list_types(self, object_type):
        """Return a XML dictionary type from the object type"""
        object_list_types = {
            "account": "accounts",
            "account_user": "users",
            "account_group": "groups",
            "advanced_computer_search": "advanced_computer_searches",
            "advanced_mobile_device_search": "advanced_mobile_device_searches",
            "api_client": "api_clients",
            "api_role": "api_roles",
            "category": "categories",
            "computer": "computers",
            "computer_group": "computer_groups",
            "computer_prestage": "computer_prestages",
            "configuration_profile": "configuration_profiles",
            "dock_item": "dock_items",
            "distribution_point": "distribution_points",
            "computer_extension_attribute": "computer_extension_attributes",
            "ldap_server": "ldap_servers",
            "mac_application": "mac_applications",
            "mobile_device": "mobile_devices",
            "mobile_device_application": "mobile_device_applications",
            "mobile_device_extension_attribute": "mobile_device_extension_attributes",
            "mobile_device_extension_attribute_v1": "mobile_device_extension_attributes",
            "mobile_device_group": "mobile_device_groups",
            "mobile_device_prestage": "mobile_device_prestages",
            "network_segment": "network_segments",
            "os_x_configuration_profile": "os_x_configuration_profiles",
            "package": "packages",
            "patch_policy": "patch_policies",
            "patch_software_title": "patch_software_titles",
            "policy": "policies",
            "script": "scripts",
            "smart_computer_group_membership": "smart_computer_group_membership",
        }
        if object_type in object_list_types:
            return object_list_types[object_type]
        # if the object type is not in the list, return the object type itself
        return object_type

    def to_bool(self, value):
        """Convert a value to a boolean"""
        if isinstance(value, bool):
            return value
        if isinstance(value, str):
            return value.strip().lower() == "true"
        raise ValueError(f"Cannot convert {value!r} to boolean")

    def get_namekey(self, object_type):
        """Return the name key that identifies the object"""
        object_type_namekeys = {
            "api_client": "displayName",
            "computer_prestage": "displayName",
            "mobile_device_prestage": "displayName",
            "enrollment_customization": "displayName",
            "app_installers_title": "titleName",
            "managed_software_updates_available_updates": "availableUpdates",
            "managed_software_updates_plans": "planUuid",
            "managed_software_updates_plans_events": "id",
        }

        if object_type in object_type_namekeys:
            namekey = object_type_namekeys[object_type]
        else:
            namekey = "name"
        return namekey

    def get_namekey_path(self, object_type, namekey):
        """Return the namekey path in Xpath format"""
        # define xpath for name based on object type
        if object_type in (
            "policy",
            "os_x_configuration_profile",
            "configuration_profile",
            "mac_application",
            "mobile_device_application",
            "patch_policy",
            "restricted_software",
        ):
            namekey_path = f"general/{namekey}"
        else:
            namekey_path = namekey
        return namekey_path

    def write_json_file(self, jamf_url, data):
        """dump some json to a temporary file"""
        tf = self.init_temp_file(jamf_url, suffix=".json")
        with open(tf, "w", encoding="utf-8") as fp:
            json.dump(data, fp)
        return tf

    def write_token_to_json_file(self, jamf_url, jamf_user, data):
        """dump the token, expiry, url and user as json to an instance-specific token file"""
        tmp_dir = self.make_tmp_dir(jamf_url)
        token_file = os.path.join(tmp_dir, "token_from_jamf_upload.txt")
        data["url"] = jamf_url
        data["user"] = jamf_user
        with open(token_file, "w", encoding="utf-8") as fp:
            json.dump(data, fp)

    def write_xml_file(self, jamf_url, data):
        """dump some xml to a temporary file"""
        xml_tree = ET.ElementTree(data)
        tf = self.init_temp_file(jamf_url, suffix=".xml")
        xml_tree.write(tf)
        return tf

    def write_temp_file(self, jamf_url, data):
        """dump some text to a temporary file"""
        tf = self.init_temp_file(jamf_url, suffix=".txt")
        with open(tf, "w", encoding="utf-8") as fp:
            fp.write(data)
        return tf

    def make_tmp_dir(self, jamf_url, tmp_dir="/tmp/jamf_upload"):
        """make the tmp directory"""
        cust_id = self.get_netloc(jamf_url)
        if not self.env.get("jamfupload_tmp_dir"):
            os.makedirs(tmp_dir, exist_ok=True)
            self.env["jamfupload_tmp_dir"] = tempfile.mkdtemp(
                dir=tmp_dir, prefix=cust_id + "_"
            )
        return self.env["jamfupload_tmp_dir"]

    def get_netloc(self, jamf_url):
        """get the FQDN from any URL and replace dots with underscores"""
        # Parse the URL and extract the netloc (domain)
        netloc = urlparse(jamf_url).netloc
        # Replace non-alphanumeric characters with underscores
        instance_id = re.sub(r"\W+", "_", netloc).strip("_")
        return instance_id

    def init_temp_file(
        self,
        jamf_url,
        prefix=None,
        suffix=None,
        dir_name="/tmp/jamf_upload",
        text=True,
    ):
        """dump some text to a temporary file"""
        if self.env.get("jamfupload_tmp_dir"):
            dir_name = self.env.get("jamfupload_tmp_dir")
        if not os.path.exists(dir_name):
            dir_name = self.make_tmp_dir(jamf_url=jamf_url, tmp_dir=dir_name)
        return tempfile.mkstemp(
            prefix=prefix,
            suffix=suffix,
            dir=dir_name,
            text=text,
        )[1]

    def get_enc_creds(self, user, password):
        """encode the username and password into a b64-encoded string"""
        credentials = f"{user}:{password}"
        enc_creds = str(b64encode(credentials.encode("utf-8")), "utf-8")
        return enc_creds

    def check_api_token(self, jamf_url, jamf_user):
        """Check validity of an existing token"""
        tmp_dir = self.make_tmp_dir(jamf_url)
        token_file = os.path.join(tmp_dir, "token_from_jamf_upload.txt")
        token = ""

        if os.path.exists(token_file):
            with open(token_file, "rb") as file:
                data = json.load(file)
                # check that there is a 'token' key
                try:
                    self.output(
                        f"Checking {data['url']} against {jamf_url}", verbose_level=2
                    )
                    if data["url"] == jamf_url and data["user"] == jamf_user:
                        self.output(
                            "URL and user for token matches current request",
                            verbose_level=2,
                        )
                        if data["token"]:
                            try:
                                # check if it's expired or not
                                # this may not always work due to inconsistent
                                # ISO 8601 time format in the expiry token,
                                # so we look for a ValueError

                                # Convert the strings to datetime objects with UTC timezone
                                expires_datetime = datetime.strptime(
                                    data["expires"], "%Y-%m-%dT%H:%M:%S.%fZ"
                                ).replace(tzinfo=timezone.utc)

                                now_datetime = datetime.now(timezone.utc)

                                if expires_datetime > now_datetime:
                                    self.output("Existing token is valid")
                                    token = data["token"]
                                else:
                                    self.output(
                                        f"Existing token expired - {data['expires']} "
                                        "vs {datetime.now(timezone.utc)}"
                                    )

                            except ValueError:
                                self.output(
                                    "Token expiry could not be parsed", verbose_level=2
                                )
                        else:
                            self.output("Token not found in file", verbose_level=2)
                    else:
                        self.output(
                            "URL or user do not match current token request",
                            verbose_level=2,
                        )
                except KeyError as e:
                    self.output(
                        f"Some other error: {e}",
                        verbose_level=2,
                    )
        else:
            self.output("No existing valid token found", verbose_level=2)
        return token

    def get_api_token_from_oauth(self, jamf_url="", client_id="", client_secret=""):
        """get a token for the Jamf Pro API or Classic API using OAuth"""
        if client_id and client_secret:
            url = jamf_url + "/" + self.api_endpoints("oauth")
            additional_curl_opts = [
                "--data-urlencode",
                f"client_id={client_id}",
                "--data-urlencode",
                "grant_type=client_credentials",
                "--data-urlencode",
                f"client_secret={client_secret}",
            ]
            r = self.curl(
                request="POST",
                url=url,
                additional_curl_opts=additional_curl_opts,
                endpoint_type="oauth",
            )
            output = r.output
            if r.status_code == 200:
                try:
                    token = str(output["access_token"])
                    expires_in = output["expires_in"]
                    # convert "expires_in" value to a timestamp to match basic auth method
                    expires_timestamp = datetime.now(timezone.utc) + timedelta(
                        seconds=expires_in
                    )
                    expires_str = datetime.strptime(
                        str(expires_timestamp).removesuffix("+00:00"),
                        "%Y-%m-%d %H:%M:%S.%f",
                    )
                    expires = expires_str.strftime("%Y-%m-%dT%H:%M:%S.%fZ")

                    # write the data to a file
                    self.write_token_to_json_file(jamf_url, client_id, output)
                    self.output("Session token received")
                    self.output(f"Token: {token}", verbose_level=2)
                    self.output(f"Expires: {expires}", verbose_level=2)
                    return token
                except KeyError:
                    self.output("ERROR: No token received")
            else:
                self.output("ERROR: No token received")
        else:
            self.output("ERROR: Insufficient credentials provided")

    def get_api_token_from_basic_auth(self, jamf_url="", jamf_user="", password=""):
        """get a token for the Jamf Pro API or Classic API using basic auth"""
        enc_creds = self.get_enc_creds(jamf_user, password)
        url = jamf_url + "/" + self.api_endpoints("token")
        r = self.curl(
            request="POST",
            url=url,
            enc_creds=enc_creds,
        )
        output = r.output
        if r.status_code == 200:
            try:
                token = str(output["token"])
                expires = str(output["expires"])

                # write the data to a file
                self.write_token_to_json_file(jamf_url, jamf_user, output)
                self.output("Session token received")
                self.output(f"Token: {token}", verbose_level=2)
                self.output(f"Expires: {expires}", verbose_level=2)
                return token
            except KeyError:
                self.output("ERROR: No token received")
        else:
            self.output(f"ERROR: No token received (HTTP response {r.status_code})")

    def handle_api_auth(
        self, jamf_url, jamf_user="", password="", client_id="", client_secret=""
    ):
        """obtain token using basic auth"""

        # first try to get the account and password from the Keychain
        user_from_kc, pass_from_kc = self.keychain_get_creds(
            jamf_url, jamf_user, client_id
        )
        if user_from_kc and pass_from_kc:
            if self.is_valid_uuid(user_from_kc):
                client_id = user_from_kc
                client_secret = pass_from_kc
                self.output(
                    "Using API client credentials found in keychain", verbose_level=2
                )
            else:
                jamf_user = user_from_kc
                password = pass_from_kc
                self.output(
                    "Using API account credentials found in keychain", verbose_level=2
                )
        else:
            self.output("Credentials not found in keychain", verbose_level=2)

        # check for existing token
        self.output("Checking for existing authentication token", verbose_level=2)
        if client_id and client_secret:
            token = self.check_api_token(jamf_url, client_id)
            # if no valid token, get one
            if not token:
                self.output(
                    "Getting an authentication token using OAuth", verbose_level=2
                )
                token = self.get_api_token_from_oauth(
                    jamf_url, client_id, client_secret
                )
            if not token:
                raise ProcessorError("No token found, cannot continue")
        elif jamf_user and password:
            token = self.check_api_token(jamf_url, jamf_user)
            # if no valid token, get one
            if not token:
                self.output(
                    "Getting an authentication token using Basic Auth", verbose_level=2
                )
                token = self.get_api_token_from_basic_auth(
                    jamf_url, jamf_user, password
                )
            if not token:
                raise ProcessorError("No token found, cannot continue")
        else:
            raise ProcessorError("Insufficient credentials provided, cannot continue")
        # return token and classic creds
        return token

    def clear_tmp_dir(self, tmp_dir="/tmp/jamf_upload"):
        """remove the tmp directory"""
        if os.path.exists(tmp_dir):
            rmtree(tmp_dir)
        return tmp_dir

    def curl(
        self,
        request="",
        url="",
        token="",
        enc_creds="",
        data="",
        additional_curl_opts="",
        endpoint_type="",
        accept_header="",
    ):
        """
        Build a curl command based on request type (GET, POST, PUT, PATCH, DELETE).

        This function handles 6 different APIs:
        1. The Jamf Pro Classic API. These endpoints are under the 'JSSResource' URL.
        2. The Jamf Pro API. These endpoints are under the 'api'/'uapi' URL.
        3. The Jamf Pro dbfileupload endpoint, for uploading packages (v1).
        4. The Jamf Pro legacy/packages endpoint, for uploading packages (v3).
        5. Slack webhooks.
        6. Microsoft Teams webhooks.
        7. Jira Cloud issue requests (REST API)

        For the Jamf Pro API and Classic API, basic authentication is used to obtain a
        bearer token, which we write to a file along with its expiry datetime.
        Subsequent requests to the same URL use the bearer token until it expires.
        Jamf Pro versions older than 10.35 use basic auth for all Classic API requests.
        The dbfileupload endpoint also uses basic auth.
        The legacy/packages endpoint uses a session ID and separate authentication token.
        This is generated by the JamfPackageUploader processor.
        Authentication for the webhooks is achieved with a preconfigured token.
        """
        tmp_dir = self.make_tmp_dir(jamf_url=url)
        headers_file = os.path.join(tmp_dir, "curl_headers_from_jamf_upload.txt")
        output_file = self.init_temp_file(url, suffix=".txt")
        cookie_jar = os.path.join(tmp_dir, "curl_cookies_from_jamf_upload.txt")

        # build the curl command based on supplied endpoint_types
        if url:
            curl_cmd = [
                "/usr/bin/curl",
                "--location",
                "--dump-header",
                headers_file,
                url,
            ]
        else:
            raise ProcessorError("No URL supplied")

        self.output(f"URL: {url}", verbose_level=3)

        # set User-Agent
        user_agent = f"JamfUploader/{self.__version__}"
        curl_cmd.extend(["--header", f"User-Agent: {user_agent}"])

        # allow use of a self-signed certificate
        # insecure mode
        if self.env.get("insecure_mode"):
            curl_cmd.extend(["--insecure"])

        # add request type if specified
        if request:
            curl_cmd.extend(["--request", request])

        # all endpoints except the JCDS endpoint can be specified silent with show-error
        if endpoint_type != "jcds":
            curl_cmd.extend(["--silent", "--show-error"])

        # Jamf Pro API authentication headers
        if enc_creds:
            curl_cmd.extend(["--header", f"authorization: Basic {enc_creds}"])
        elif token:
            curl_cmd.extend(["--header", f"authorization: Bearer {token}"])

        # icon download
        if endpoint_type == "icon_get":
            output_file = os.path.join(tmp_dir, "icon_download.png")

        # 'Accept' for GET and DELETE requests
        # By default, we obtain json as its easier to parse. However,
        # some endpoints (For example the 'patchsoftwaretitle' endpoint)
        # do not return complete json, so we have to get the xml instead.
        elif (request == "GET" or request == "DELETE") and endpoint_type != "jcds":
            if endpoint_type == "patch_software_title" or accept_header == "xml":
                curl_cmd.extend(["--header", "Accept: application/xml"])
            else:
                curl_cmd.extend(["--header", "Accept: application/json"])
        # for uploading a package we need to return JSON
        elif request == "POST" and endpoint_type == "package":
            curl_cmd.extend(["--header", "Accept: application/json"])

        # icon upload (Jamf Pro API)
        elif endpoint_type == "package_v1":
            curl_cmd.extend(["--header", "Content-type: multipart/form-data"])
            curl_cmd.extend(["--form", f"file=@{data}"])

        # icon upload (Classic API)
        elif endpoint_type == "policy_icon":
            curl_cmd.extend(["--header", "Content-type: multipart/form-data"])
            curl_cmd.extend(["--form", f"name=@{data}"])

        # icon upload (Jamf Pro API)
        elif endpoint_type == "icon_upload":
            curl_cmd.extend(["--header", "Content-type: multipart/form-data"])
            curl_cmd.extend(["--form", f"file=@{data};type=image/png"])

        elif request == "PATCH":
            curl_cmd.extend(["--header", "Content-type: application/merge-patch+json"])
            if data:
                # jamf data upload requires upload-file argument
                curl_cmd.extend(["--upload-file", data])

        # Content-Type for POST/PUT
        elif request == "POST" or request == "PUT":
            if (
                endpoint_type == "slack"
                or endpoint_type == "teams"
                or endpoint_type == "jira"
            ):
                # jira, slack and teams require a data argument
                curl_cmd.extend(["--data", data])
                curl_cmd.extend(["--header", "Content-type: application/json"])
            elif data:
                # jamf data upload requires upload-file argument
                curl_cmd.extend(["--upload-file", data])

            if "JSSResource" in url:
                # Jamf Pro API and Slack posts json, but Classic API posts xml
                curl_cmd.extend(["--header", "Content-type: application/xml"])
            elif endpoint_type == "oauth":
                curl_cmd.extend(
                    ["--header", "Content-Type: application/x-www-form-urlencoded"]
                )
            elif ("/api/" in url and endpoint_type != "jira") or "/uapi/" in url:
                curl_cmd.extend(["--header", "Content-type: application/json"])
            # note: other endpoints should supply their headers via 'additional_curl_opts'

        # fail other request types
        elif request != "GET" and request != "DELETE" and request != "PATCH":
            self.output(f"WARNING: HTTP method {request} not supported")

        # direct output to a file
        curl_cmd.extend(["--output", output_file])
        self.output(f"Output file is: {output_file}", verbose_level=3)

        # write session for jamf API requests
        if (
            ("/api/" in url and endpoint_type != "jira")
            or "/uapi/" in url
            or "JSSResource" in url
            or endpoint_type == "package_upload"
            or endpoint_type == "jcds"
        ):
            curl_cmd.extend(["--cookie-jar", cookie_jar])

            # look for existing session
            if os.path.exists(cookie_jar):
                self.output("Existing cookie found", verbose_level=2)
                curl_cmd.extend(["--cookie", cookie_jar])
            else:
                self.output(
                    "No existing cookie found - starting new session", verbose_level=2
                )

        # additional headers for advanced requests
        if additional_curl_opts:
            curl_cmd.extend(additional_curl_opts)

        # add custom curl options specified
        if self.env.get("custom_curl_opts"):
            custom_curl_opts_list = self.env.get("custom_curl_opts").split()
            curl_cmd.extend(custom_curl_opts_list)

        self.output(f"curl command: {' '.join(curl_cmd)}", verbose_level=3)

        # now subprocess the curl command and build the r tuple which contains the
        # headers, status code and outputted data
        subprocess.check_output(curl_cmd)

        r = namedtuple(
            "r", ["headers", "status_code", "output"], defaults=(None, None, None)
        )
        try:
            with open(headers_file, "r", encoding="utf-8") as file:
                headers = file.readlines()
            r.headers = [x.strip() for x in headers]
            for header in r.headers:  # pylint: disable=not-an-iterable
                if re.match(r"HTTP/(1.1|2)", header) and "Continue" not in header:
                    r.status_code = int(header.split()[1])
        except IOError as exc:
            raise ProcessorError(f"WARNING: {headers_file} not found") from exc
        if os.path.exists(output_file) and os.path.getsize(output_file) > 0:
            if "ics.services.jamfcloud.com" in url:
                r.output = output_file
            else:
                with open(output_file, "rb") as file:
                    if "/api/" in url or "/uapi/" in url:
                        r.output = json.load(file)
                    else:
                        r.output = file.read()
        else:
            self.output(f"No output from request ({output_file} not found or empty)")
        return r()

    def status_check(self, r, endpoint_type, obj_name, request):
        """Return a message dependent on the HTTP response"""
        if request == "DELETE":
            action = "deletion"
        elif request == "PUT" or request == "PATCH":
            action = "update"
        elif request == "POST":
            action = "upload"
        elif request == "GET":
            action = "download"
        else:
            action = "unknown"

        self.output(f"HTTP response: {r.status_code}", verbose_level=2)
        if r.status_code < 400:
            if endpoint_type == "jcds":
                self.output("JCDS2 credentials successfully received", verbose_level=2)
            elif obj_name:
                self.output(f"{endpoint_type} '{obj_name}' {action} successful")
            else:
                self.output(f"{endpoint_type} {action} successful")
            return "break"
        else:
            self.output("API response:", verbose_level=2)
            if isinstance(r.output, (bytes, bytearray)):
                self.output(r.output.decode("utf-8"), verbose_level=2)
            else:
                self.output(r.output, verbose_level=2)

            if r.status_code >= 400:
                # extract the error message
                if isinstance(r.output, (bytes, bytearray)):
                    error_lines = re.findall(
                        r"<p>Error:(.*?)</p>", r.output.decode("utf-8")
                    )
                elif isinstance(r.output, str):
                    error_lines = re.findall(r"<p>Error:(.*?)</p>", r.output)
                else:
                    error_lines = []
                if error_lines:
                    error_message = error_lines[0].strip()
                    if obj_name:
                        raise ProcessorError(
                            f"ERROR: {endpoint_type} '{obj_name}' {action} failed - "
                            f"{error_message} (status code {r.status_code})"
                        )
                    else:
                        raise ProcessorError(
                            f"ERROR: {endpoint_type} {action} failed - "
                            f"{error_message} (status code {r.status_code})"
                        )
                else:
                    self.output(
                        f"ERROR: {endpoint_type} {action} failed - "
                        f"status code {r.status_code}"
                    )

    def get_jamf_pro_version(self, jamf_url, token):
        """get the Jamf Pro version so that we can figure out which auth method to use for the
        Classic API"""
        url = jamf_url + "/" + self.api_endpoints("jamf_pro_version_settings")
        r = self.curl(request="GET", url=url, token=token)
        if r.status_code == 200:
            try:
                jamf_pro_version = str(r.output["version"])
                self.output(f"Jamf Pro Version: {jamf_pro_version}")
                return jamf_pro_version
            except KeyError as error:
                self.output(f"ERROR: No version of Jamf Pro received.  Error:\n{error}")
                raise ProcessorError("No version of Jamf Pro received") from error

    def get_api_obj_id_from_name(
        self, jamf_url, object_name, object_type, token, filter_name="name"
    ):
        """check if a Classic API object with the same name exists on the server"""
        # define the relationship between the object types and their URL
        if "JSSResource" in self.api_endpoints(object_type):
            # do XML stuff
            url = jamf_url + "/" + self.api_endpoints(object_type)
            r = self.curl(request="GET", url=url, token=token)

            if self.status_check(r, object_type, object_name, "GET") == "break":
                object_list = json.loads(r.output)
                self.output(
                    object_list,
                    verbose_level=4,
                )
                obj_id = 0
                if object_type == "account_user" or object_type == "account_group":
                    object_list = object_list["accounts"]
                for obj in object_list[self.object_list_types(object_type)]:
                    self.output(
                        obj,
                        verbose_level=4,
                    )
                    # we need to check for a case-insensitive match
                    if obj["name"].lower() == object_name.lower():
                        obj_id = obj["id"]
                        break
                return obj_id
            else:
                raise ProcessorError(
                    f"ERROR: Unable to get {object_type} list from server - "
                    f"status code {r.status_code}"
                )
        else:
            # do JSON stuff
            url_filter = (
                f"?page=0&page-size=1000&sort=id&filter={filter_name}"
                f"%3D%3D%22{quote(object_name)}%22"
            )
            url = jamf_url + "/" + self.api_endpoints(object_type) + url_filter
            r = self.curl(request="GET", url=url, token=token)
            if self.status_check(r, object_type, object_name, "GET") == "break":
                obj_id = 0
                output = r.output
                for obj in output["results"]:
                    self.output(
                        f"ID: {obj.get('id')} NAME: {obj.get(filter_name)}",
                        verbose_level=3,
                    )
                    if obj[filter_name] == object_name:
                        obj_id = obj["id"]
                        break
                return obj_id
            else:
                raise ProcessorError(
                    f"ERROR: Unable to get {object_type} list from server - "
                    f"status code {r.status_code}"
                )

    def substitute_assignable_keys(self, data, xml_escape=False):
        """substitutes any key in the inputted text using the %MY_KEY% nomenclature"""
        # if JSS_INVENTORY_NAME is not given, make it equivalent to %NAME%.app
        # (this is to allow use of legacy JSSImporter group templates)
        try:
            self.env["JSS_INVENTORY_NAME"]
        except KeyError:
            try:
                self.env["JSS_INVENTORY_NAME"] = self.env["NAME"] + ".app"
            except KeyError:
                pass

        # do a four-pass to ensure that all keys are substituted
        loop = 5
        while loop > 0:
            loop = loop - 1
            found_keys = re.findall(r"\%\w+\%", data)
            if not found_keys:
                break
            found_keys = [i.replace("%", "") for i in found_keys]
            for found_key in found_keys:
                if self.env.get(found_key) is not None:
                    self.output(
                        f"Replacing any instances of '{found_key}' with "
                        f"'{str(self.env.get(found_key))}'",
                        verbose_level=2,
                    )
                    if xml_escape and not isinstance(self.env.get(found_key), int):
                        replacement_key = escape(str(self.env.get(found_key)))
                    else:
                        replacement_key = self.env.get(found_key)
                    data = data.replace(f"%{found_key}%", str(replacement_key))
                else:
                    self.output(
                        f"WARNING: '{found_key}' has no replacement object!",
                    )
                    raise ProcessorError(
                        f"Unsubstitutable key in template found: '{found_key}'"
                    )
        return data

    def substitute_limited_assignable_keys(
        self, data, cli_custom_keys, xml_escape=False
    ):
        """substitutes any key in the inputted text using the %MY_KEY% nomenclature, limited to
        an assigned set of replacement keys. This can be used in advance of using
        substitute_assignable_keys, to ensure that a specific set of keys are substituted in the
        right order.
        Whenever %MY_KEY% is found in the provided data, it is replaced with the assigned
        value of MY_KEY. A five-times pass-through is done to ensure that all keys are substituted.

        Optionally, if the xml_escape key is set, the value is escaped for XML special characters.
        This is designed primarily to account for ampersands in the substituted strings.
        """
        loop = 5
        while loop > 0:
            loop = loop - 1
            found_keys = re.findall(r"\%\w+\%", data)
            if not found_keys:
                break
            found_keys = [i.replace("%", "") for i in found_keys]
            for found_key in found_keys:
                if cli_custom_keys.get(found_key):
                    self.output(
                        f"Replacing any instances of '{found_key}' with "
                        f"'{str(cli_custom_keys[found_key])}'",
                        verbose_level=2,
                    )
                    if xml_escape and not isinstance(self.env.get(found_key), int):
                        replacement_key = escape(cli_custom_keys[found_key])
                    else:
                        replacement_key = cli_custom_keys[found_key]
                    data = data.replace(f"%{found_key}%", str(replacement_key))
        return data

    def get_path_to_file(self, filename):
        """Find a file in a recipe without requiring a path. Looks in the following places
        in the following order:
        1. RecipeOverrides directory/ies
        2. Same directory as the recipe
        3. Same repo (recipe search directory) as the recipe
        4. Parent recipe's repo (recipe search directory) if recipe is an override
        Relative paths also work."""
        recipe_dir = self.env.get("RECIPE_DIR")
        recipe_dir_path = Path(os.path.expanduser(recipe_dir))
        filepath = os.path.join(recipe_dir, filename)
        matched_override_dir = ""
        matched_filepath = ""

        # first, look in the overrides directory
        self.output(f"Looking for {filename} in RECIPE_OVERRIDE_DIRS", verbose_level=3)
        if self.env.get("RECIPE_OVERRIDE_DIRS"):
            matched_filepath = ""
            for d in self.env["RECIPE_OVERRIDE_DIRS"]:
                override_dir_path = Path(os.path.expanduser(d))
                if (
                    override_dir_path == recipe_dir_path
                    or override_dir_path in recipe_dir_path.parents
                ):
                    self.output(f"Matching dir: {override_dir_path}", verbose_level=3)
                    matched_override_dir = override_dir_path
                for path in Path(os.path.expanduser(d)).rglob(filename):
                    matched_filepath = str(path)
                    break
            if matched_filepath:
                self.output(f"File found at: {matched_filepath}")
                return matched_filepath
        else:
            self.output("No RECIPE_OVERRIDE_DIRS defined", verbose_level=3)

        # second, look in the same directory as the recipe or any sibling directories
        self.output(
            f"Looking for {filename} in {recipe_dir} or its siblings", verbose_level=3
        )
        # First check the recipe directory itself
        filepath = os.path.join(recipe_dir, filename)
        if os.path.exists(filepath):
            self.output(f"File found at: {filepath}")
            return filepath

        # Then check sibling directories
        self.output(
            f"Checking sibling directories of {recipe_dir_path}", verbose_level=3
        )
        for sibling in recipe_dir_path.parent.iterdir():
            if sibling.is_dir() and sibling != recipe_dir_path:
                self.output(
                    f"Looking for {filename} in sibling directory: {sibling}",
                    verbose_level=3,
                )
                filepath = os.path.join(sibling, filename)
                if os.path.exists(filepath):
                    self.output(f"File found at: {filepath}")
                    return filepath

        # third, try to match the recipe's dir with one of the recipe search dirs
        if self.env.get("RECIPE_SEARCH_DIRS"):
            matched_filepath = ""
            for d in self.env["RECIPE_SEARCH_DIRS"]:
                search_dir_path = Path(os.path.expanduser(d))
                self.output(
                    f"Recipe directory: {recipe_dir_path}",
                    verbose_level=3,
                )
                self.output(
                    f"Looking for {filename} in {search_dir_path}",
                    verbose_level=3,
                )
                if (
                    search_dir_path == recipe_dir_path
                    or search_dir_path.parent == recipe_dir_path.parent
                    or search_dir_path == recipe_dir_path.parent
                    or search_dir_path in recipe_dir_path.parent.parents
                ):
                    # matching search dir, look for file in here
                    self.output(f"Matching dir: {search_dir_path}", verbose_level=3)
                    for path in Path(os.path.expanduser(d)).rglob(filename):
                        matched_filepath = str(path)
                        break
                if matched_filepath:
                    self.output(f"File found at: {matched_filepath}")
                    return matched_filepath
            self.output(
                f"File {filename} not found in any RECIPE_SEARCH_DIRS", verbose_level=3
            )

        # fourth, look in the parent recipe's directory if we are an override
        if matched_override_dir:
            if self.env.get("PARENT_RECIPES"):
                self.output(
                    f"Looking for {filename} in parent recipe's repo",
                    verbose_level=3,
                )
                matched_filepath = ""
                parent = self.env["PARENT_RECIPES"][0]
                self.output(f"Parent Recipe: {parent}", verbose_level=2)
                parent_dir = os.path.dirname(parent)
                # grab the root of this repo
                parent_dir_path = Path(os.path.expanduser(parent_dir))
                for d in self.env["RECIPE_SEARCH_DIRS"]:
                    search_dir_path = Path(os.path.expanduser(d))
                    if (
                        search_dir_path == parent_dir_path
                        or search_dir_path in parent_dir_path.parents
                    ):
                        # matching parent dir, look for file in here
                        self.output(f"Matching dir: {search_dir_path}", verbose_level=3)
                        for path in Path(os.path.expanduser(d)).rglob(filename):
                            matched_filepath = str(path)
                            break
                    if matched_filepath:
                        self.output(f"File found at: {matched_filepath}")
                        return matched_filepath
        raise ProcessorError(f"File '{filename}' not found")

    def get_all_api_objects(
        self, jamf_url, object_type, uuid="", token="", namekey="name"
    ):
        """get a list of all objects of a particular type"""
        # Get all objects from Jamf Pro as JSON object
        self.output(f"Getting all {self.api_endpoints(object_type)} from {jamf_url}")

        # find the number of objects to get so that we can paginate properly
        if "JSSResource" in self.api_endpoints(object_type, uuid):
            # Classic API: no pagination, just get all objects at once
            url = f"{jamf_url}/{self.api_endpoints(object_type, uuid)}"
            r = self.curl(request="GET", url=url, token=token)
            if r.status_code != 200:
                raise ProcessorError(
                    f"ERROR: Unable to get list of {object_type} from {jamf_url}"
                )
            self.output(f"Output:\n{r.output}", verbose_level=4)
            object_list = json.loads(r.output)[self.object_list_types(object_type)]
        else:
            # Jamf Pro API: use pagination
            url_filter = "?page=0&page-size=1"
            url = f"{jamf_url}/{self.api_endpoints(object_type, uuid)}{url_filter}"
            r = self.curl(request="GET", url=url, token=token)
            self.output(f"Output:\n{r.output}", verbose_level=4)
            # check if there is a totalCount value in the output
            try:
                total_objects = int(r.output["totalCount"])
                self.output(f"Total objects: {total_objects}", verbose_level=2)
                # if total count is 0, return empty list
                if total_objects == 0:
                    return []
                # now get all objects in a loop, paginating per 100 objects
                object_list = []

                for page in range(0, total_objects, 100):
                    url_filter = (
                        f"?page={page}&page-size=100&sort={namekey}&sort-order=asc"
                    )
                    self.output(f"Getting page {page} of objects", verbose_level=2)
                    if page > 0:
                        time.sleep(0.5)  # be nice to the server
                    url = f"{jamf_url}/{self.api_endpoints(object_type, uuid)}{url_filter}"
                    r = self.curl(request="GET", url=url, token=token)
                    if r.status_code != 200:
                        raise ProcessorError(
                            f"ERROR: Unable to get list of {object_type} from {jamf_url}"
                        )
                    self.output(f"Output:\n{r.output}", verbose_level=4)
                    # parse the output to get the list of objects
                    if object_type == "managed_software_updates_available_updates":
                        object_list.extend(r.output["availableUpdates"])
                    elif object_type == "managed_software_updates_plans_events":
                        object_list.extend(r.output["events"])
                    else:
                        object_list.extend(r.output["results"])
            except (KeyError, TypeError):
                # if not, we're not dealing with a paginated endpoint, so just return the
                # results list
                object_list = r.output

        # ensure the list is sorted by namekey if possible
        try:
            object_list = sorted(object_list, key=lambda x: x.get(namekey, "").lower())
        except (KeyError, TypeError, AttributeError):
            # if not, just leave the list as is
            pass
        self.output(f"List of objects:\n{object_list}", verbose_level=3)

        return object_list

    def get_settings_object(self, jamf_url, object_type, token=""):
        """get the content of a settings-style endpoint"""
        # Get results from Jamf Pro as JSON object
        self.output(f"Getting {self.api_endpoints(object_type)} from {jamf_url}")

        # check for existing
        url = f"{jamf_url}/{self.api_endpoints(object_type)}"

        # for Classic API
        if "JSSResource" in url:
            r = self.curl(request="GET", url=url, token=token, accept_header="xml")
            # Parse response as xml
            try:
                obj_xml = ET.fromstring(r.output)
            except ET.ParseError as xml_error:
                raise ProcessorError from xml_error
            else:
                ET.indent(obj_xml)
                obj_content = ET.tostring(obj_xml, encoding="UTF-8").decode("UTF-8")
            self.output(
                obj_content,
                verbose_level=4,
            )

        # for Jamf Pro API
        else:
            r = self.curl(request="GET", url=url, token=token, accept_header="json")
            obj_content = r.output
            self.output(
                obj_content,
                verbose_level=4,
            )

        return obj_content

    def get_api_obj_contents_from_id(
        self, jamf_url, object_type, obj_id, obj_path="", token=""
    ):
        """get the full contents or the value of an item in a Classic or Jamf Pro API object"""
        # define the relationship between the object types and their URL
        if "JSSResource" in self.api_endpoints(object_type):
            # do XML stuff
            if object_type == "account_user":
                url = f"{jamf_url}/{self.api_endpoints(object_type)}/userid/{obj_id}"
            elif object_type == "account_group":
                url = f"{jamf_url}/{self.api_endpoints(object_type)}/groupid/{obj_id}"
            else:
                # for all other Classic API objects, we use the ID
                url = f"{jamf_url}/{self.api_endpoints(object_type)}/id/{obj_id}"
            request = "GET"
            r = self.curl(request=request, url=url, token=token, accept_header="xml")
            if r.status_code == 200:
                # Parse response as xml
                try:
                    obj_xml = ET.fromstring(r.output)
                except ET.ParseError as xml_error:
                    raise ProcessorError from xml_error
                if obj_path:
                    obj_content = obj_xml.find(obj_path)
                else:
                    ET.indent(obj_xml)
                    obj_content = ET.tostring(obj_xml, encoding="UTF-8").decode("UTF-8")
                return obj_content
        else:
            # do JSON stuff
            url = f"{jamf_url}/{self.api_endpoints(object_type)}/{obj_id}"
            request = "GET"
            r = self.curl(request=request, url=url, token=token, accept_header="json")
            if r.status_code == 200:
                # Parse response as json
                # obj_content = json.loads(r.output)
                obj_content = r.output
                self.output(
                    obj_content,
                    verbose_level=4,
                )
                return obj_content

    def get_api_obj_value_from_id(self, jamf_url, object_type, obj_id, obj_path, token):
        """get the value of an item in a Classic or Jamf Pro API object"""
        # define the relationship between the object types and their URL
        # we could make this shorter with some regex but I think this way is clearer

        # if we find an object ID or it's an endpoint without IDs, we PUT or PATCH
        # if we're creating a new object, we POST
        value = ""
        if "JSSResource" in self.api_endpoints(object_type):
            # do XML stuff
            url = f"{jamf_url}/{self.api_endpoints(object_type)}/id/{obj_id}"
            request = "GET"
            r = self.curl(request=request, url=url, token=token)
            if r.status_code == 200:
                obj_content = json.loads(r.output)
                self.output(obj_content, verbose_level=4)

                # convert an xpath to json
                xpath_list = obj_path.split("/")
                value = obj_content[object_type]

                for _, xpath in enumerate(xpath_list):
                    if xpath:
                        try:
                            value = value[xpath]
                            self.output(value, verbose_level=3)
                        except KeyError:
                            value = ""
                            break
            else:
                raise ProcessorError(f"ERROR: {object_type} of ID {obj_id} not found.")
        else:
            url = f"{jamf_url}/{self.api_endpoints(object_type)}/{obj_id}"
            request = "GET"
            r = self.curl(request=request, url=url, token=token)
            if r.status_code == 200:
                obj_content = r.output
                self.output(obj_content, verbose_level=4)

                # convert an xpath to json
                xpath_list = obj_path.split("/")
                value = obj_content

                for _, xpath in enumerate(xpath_list):
                    if xpath:
                        try:
                            value = value[xpath]
                            self.output(value, verbose_level=3)
                        except KeyError:
                            value = ""
                            break

            else:
                raise ProcessorError(f"ERROR: {object_type} of ID {obj_id} not found.")
        if value:
            self.output(f"Value of '{obj_path}': {value}", verbose_level=2)
        return value

    def delete_object(self, jamf_url, object_type, obj_id, token):
        """Delete API object"""

        self.output(f"Deleting {object_type}...")

        if "JSSResource" in self.api_endpoints(object_type):
            # do XML stuff
            url = f"{jamf_url}/{self.api_endpoints(object_type)}/id/{obj_id}"
        else:
            url = f"{jamf_url}/{self.api_endpoints(object_type)}/{obj_id}"

        count = 0
        while True:
            count += 1
            self.output(f"{object_type} delete attempt {count}", verbose_level=2)
            request = "DELETE"
            r = self.curl(request=request, url=url, token=token)

            # check HTTP response
            if self.status_check(r, object_type, obj_id, request) == "break":
                break
            if count > 5:
                self.output(
                    f"WARNING: {object_type} deletion did not succeed after 5 attempts"
                )
                self.output(f"\nHTTP POST Response Code: {r.status_code}")
                raise ProcessorError(f"ERROR: {object_type} deletion failed ")
            sleep(30)
        return r.status_code

    def pretty_print_xml(self, xml):
        """prettifies XML"""
        proc = subprocess.Popen(
            ["xmllint", "--format", "/dev/stdin"],
            stdin=subprocess.PIPE,
            stdout=subprocess.PIPE,
        )
        (output, _) = proc.communicate(xml)
        return output

    def get_existing_scope(self, jamf_url, obj_type, obj_id, token):
        """return the existing scope"""
        existing_scope_xml = self.get_api_obj_contents_from_id(
            jamf_url,
            obj_type,
            obj_id,
            "scope",
            token,
        )
        self.output("Existing scope:", verbose_level=2)
        self.output(existing_scope_xml, verbose_level=2)
        return existing_scope_xml

    def replace_scope(self, template_contents, existing_scope):
        """replace scope with scope from existing item"""
        self.output("Updating the scope in the template", verbose_level=2)

        # Parse response as xml
        try:
            template_contents_xml = ET.fromstring(template_contents)
        except ET.ParseError as xml_error:
            raise ProcessorError from xml_error

        if template_contents_xml.find("scope"):
            # Remove scope element
            template_contents_xml.remove(template_contents_xml.find("scope"))
        # Inject scope element into version element
        template_contents_xml.append(existing_scope)
        # write back to xml
        template_contents = ET.tostring(
            template_contents_xml, encoding="UTF-8", method="xml"
        )
        # convert to string
        template_contents = template_contents.decode("UTF-8")
        # Print new scope element for debugging
        self.output(template_contents, verbose_level=2)
        return template_contents

    def mount_smb(self, mount_share, mount_user, mount_pass):
        """Mount distribution point."""
        mount_cmd = [
            "/usr/bin/osascript",
            "-e",
            (
                f'mount volume "{mount_share}" as user name "{mount_user}" '
                f'with password "{mount_pass}"'
            ),
        ]
        self.output(
            f"Mount command: {' '.join(mount_cmd)}",
            verbose_level=4,
        )

        r = subprocess.check_output(mount_cmd)
        self.output(
            r.decode("ascii"),
            # r,
            verbose_level=4,
        )

    def umount_smb(self, mount_share):
        """Unmount distribution point."""
        path = f"/Volumes{urlparse(mount_share).path}"
        cmd = ["/usr/sbin/diskutil", "unmount", path]
        try:
            r = subprocess.check_output(cmd)
            self.output(
                r.decode("ascii"),
                verbose_level=2,
            )
        except subprocess.CalledProcessError:
            self.output("WARNING! Unmount failed.")

    def remove_elements_from_xml(self, object_xml, element):
        """removes all instances of an object from XML"""
        for parent in object_xml.findall(f".//{element}/.."):
            for elem in parent.findall(element):
                parent.remove(elem)

    def substitute_elements_in_xml(self, object_xml, element, replacement_value):
        """substitutes all instances of an object from XML with a provided replacement value"""
        for parent in object_xml.findall(f".//{element}/.."):
            for elem in parent.findall(element):
                elem.text = replacement_value

    def replace_element(self, object_type, existing_object, element_path, new_value):
        """Replaces a specific element from XML or JSON using a path such as 'general/id'."""
        # Split the path into parts
        keys = element_path.split("/")
        if "JSSResource" in self.api_endpoints(object_type):
            # do XML stuff
            try:
                # load object
                parsed_xml = ""
                object_xml = ET.fromstring(existing_object)
                root = ET.ElementTree(object_xml).getroot()
                parent = root
                found = None

                # Traverse the XML tree to find the parent of the target element
                for key in keys:
                    found = parent.find(key)
                    if found is not None:
                        parent = found
                    else:
                        self.output(
                            f"Path '{element_path}' not found in template.",
                            verbose_level=3,
                        )

                # Find and replace the target element
                if found is not None:
                    parent.text = new_value

                    self.output(
                        f"Successfully replaced '{element_path}' with '{new_value}'.",
                        verbose_level=2,
                    )
                parsed_xml = ET.tostring(object_xml, encoding="UTF-8")
            except ET.ParseError as xml_error:
                raise ProcessorError("Could not extract XML") from xml_error
            return parsed_xml.decode("UTF-8")

        # do json stuff
        if not isinstance(existing_object, dict):
            existing_object = json.loads(existing_object)
            parent = existing_object

            # Traverse the JSON structure to find the target element
            for key in keys[:-1]:
                if key in parent and isinstance(parent[key], dict):
                    parent = parent[key]
                else:
                    raise KeyError(f"Path '{element_path}' not found.")

            # Replace the element's value with the new value
            last_key = keys[-1]
            if last_key in parent:
                parent[last_key] = new_value
            else:
                raise KeyError(f"Key '{last_key}' not found in path '{element_path}'.")
            self.output(
                f"Successfully replaced '{element_path}' with '{new_value}'.",
                verbose_level=2,
            )
            return json.dumps(existing_object, indent=4)

    def parse_downloaded_api_object(
        self, existing_object, object_type, elements_to_remove
    ):
        """Removes or replaces instance-specific items such as ID and computer objects"""
        # first determine if this object is using Classic API or Jamf Pro
        if "JSSResource" in self.api_endpoints(object_type):
            # do XML stuff
            # Parse response as xml
            parsed_xml = ""
            object_xml = ET.fromstring(existing_object)
            try:
                # # remove any id tags
                # self.remove_elements_from_xml(object_xml, "id")
                # # remove any self service icons
                # self.remove_elements_from_xml(object_xml, "self_service_icon")
                # optional array of other elements to remove
                if elements_to_remove:
                    for elem in elements_to_remove:
                        self.output(f"Deleting element {elem}...", verbose_level=2)
                        self.remove_elements_from_xml(object_xml, elem)

                # for profiles ensure that they are redeployed to all
                self.substitute_elements_in_xml(object_xml, "redeploy_on_update", "All")

                parsed_xml = ET.tostring(object_xml, encoding="UTF-8")
            except ET.ParseError as xml_error:
                raise ProcessorError("Could not extract XML") from xml_error
            return parsed_xml.decode("UTF-8")

        # do json stuff
        if existing_object:
            if not isinstance(existing_object, dict):
                existing_object = json.loads(existing_object)

            # remove any id-type tags
            # if "id" in existing_object:
            #     existing_object.pop("id")
            # if "categoryId" in existing_object:
            #     existing_object.pop("categoryId")
            # if "deviceEnrollmentProgramInstanceId" in existing_object:
            #     existing_object.pop("deviceEnrollmentProgramInstanceId")
            # now go one deep and look for more id keys. Hopefully we don't have to go deeper!
            if elements_to_remove:
                for elem in elements_to_remove:
                    for value in existing_object.values():
                        value_check = value
                        if isinstance(value_check, abc.Mapping):
                            if elem in value:
                                value.pop(elem)
            return json.dumps(existing_object, indent=4)
        return ""

    def substitute_existing_version_locks(
        self, jamf_url, object_type, obj_id, object_template, token
    ):
        """replace the existing version lock to ensure we don't change it"""
        # first grab the payload from the json object
        existing_object = self.get_api_obj_contents_from_id(
            jamf_url,
            object_type,
            obj_id,
            "",
            token=token,
        )

        # import template from file and replace any keys in the template
        if os.path.exists(object_template):
            with open(object_template, "r", encoding="utf-8") as file:
                template_contents = json.load(file)
        else:
            raise ProcessorError("Template does not exist!")

        self.output(f"Existing Object: {existing_object}", verbose_level=3)  # TEMP
        # now extract the main version lock from the existing object
        template_contents["versionLock"] = existing_object["versionLock"]
        self.output(
            f"Top level version lock: {existing_object['versionLock']}", verbose_level=2
        )
        template_contents["locationInformation"]["versionLock"] = existing_object[
            "locationInformation"
        ]["versionLock"]
        self.output(
            (
                "locationInformation version lock: "
                f"{existing_object['locationInformation']['versionLock']}"
            ),
            verbose_level=3,
        )
        template_contents["purchasingInformation"]["versionLock"] = existing_object[
            "purchasingInformation"
        ]["versionLock"]
        self.output(
            (
                "purchasingInformation version lock: "
                f"{existing_object['purchasingInformation']['versionLock']}"
            ),
            verbose_level=3,
        )
        template_contents["accountSettings"]["versionLock"] = existing_object[
            "accountSettings"
        ]["versionLock"]
        self.output(
            (
                "accountSettings version lock: "
                f"{existing_object['accountSettings']['versionLock']}"
            ),
            verbose_level=3,
        )

        self.output(f"Prestage: {template_contents}", verbose_level=3)  # TEMP

        with open(object_template, "w", encoding="utf-8") as file:
            json.dump(template_contents, file)

    def prepare_template(
        self,
        jamf_url,
        object_type,
        object_template,
        object_name=None,
        xml_escape=False,
        elements_to_remove=None,
        element_to_replace=None,
        replacement_value=None,
        namekey_path=None,
    ):
        """prepare the object contents"""
        # import template from file and replace any keys in the template
        if os.path.exists(object_template):
            with open(object_template, "r", encoding="utf-8") as file:
                template_contents = file.read()
        else:
            raise ProcessorError("Template does not exist!")

        # parse the template except for settings-style objects
        if "_settings" not in object_type:
            template_contents = self.parse_downloaded_api_object(
                template_contents, object_type, elements_to_remove
            )

        # substitute user-assignable keys
        if object_name:
            object_name = self.substitute_assignable_keys(object_name)

            # also update the name key to match the given name
            if namekey_path:
                template_contents = self.replace_element(
                    object_type, template_contents, namekey_path, object_name
                )
        template_contents = self.substitute_assignable_keys(
            template_contents, xml_escape
        )
<<<<<<< HEAD
=======

        # replace specific element in the template
        if element_to_replace and replacement_value:
            template_contents = self.replace_element(
                object_type,
                template_contents,
                element_to_replace,
                replacement_value,
            )

        # PreStages need to iterate the versionLock value in order to replace them
        if object_type == "computer_prestage":
            template_contents = self.inject_version_lock(template_contents)
>>>>>>> fc895466

        self.output("object data:", verbose_level=2)
        self.output(template_contents, verbose_level=2)

        # write the template to temp file
        template_file = self.write_temp_file(jamf_url, template_contents)
        return object_name, template_file

    def remove_non_printable(self, text):
        """Remove non-printable characters.
        This is required when obtaining a password from the keychain
        """
        pattern = r"[\x00-\x1F\x7F-\x9F]"
        return re.sub(pattern, "", text)

    def is_valid_uuid(self, uuid_to_test):
        """Check if a string is a version 4 UUID"""
        try:
            UUID(str(uuid_to_test))
            self.output(f"{uuid_to_test} is a Client ID", verbose_level=3)
            return True
        except ValueError:
            self.output(f"{uuid_to_test} is an account name", verbose_level=3)
            return False

    def keychain_get_creds(self, service, jamf_user, client_id):
        """Get an account name and password from the keychain.

        Args:
            service: The service name (the Jamf Pro URL in this case)
            jamf_user: optional user if needed to specify between multiple
                keychain entries of the same server
            client_id: optional API Client ID if needed to specify between multiple
                keychain entries of the same server

        Returns:
            The account name and password, or `None` for both if not found.

        """
        if client_id:
            acct = client_id
        elif jamf_user:
            acct = jamf_user
        else:
            acct = None
        passw = None
        if acct:
            try:
                result = subprocess.run(
                    [
                        "/usr/bin/security",
                        "find-internet-password",
                        "-s",
                        service,
                        "-a",
                        acct,
                        "-w",
                        "-g",
                    ],
                    text=True,
                    check=True,
                    stdout=subprocess.PIPE,
                    stderr=subprocess.STDOUT,
                )
                # self.output(result.stdout, verbose_level=2)
                passw = self.remove_non_printable(result.stdout)
            except subprocess.CalledProcessError:
                pass
        else:
            try:
                result = subprocess.run(
                    [
                        "/usr/bin/security",
                        "find-internet-password",
                        "-s",
                        service,
                        "-g",
                    ],
                    capture_output=True,
                    text=True,
                    check=True,
                )
                self.output(result.stdout, verbose_level=3)
                for line in result.stdout.splitlines():
                    if "acct" in line:
                        acct = line.split('"')[3]
            except subprocess.CalledProcessError:
                pass
            if acct:
                try:
                    result = subprocess.run(
                        [
                            "/usr/bin/security",
                            "find-internet-password",
                            "-s",
                            service,
                            "-a",
                            acct,
                            "-w",
                            "-g",
                        ],
                        text=True,
                        check=True,
                        stdout=subprocess.PIPE,
                        stderr=subprocess.STDOUT,
                    )
                    # self.output(result.stdout, verbose_level=2)
                    passw = self.remove_non_printable(result.stdout)
                except subprocess.CalledProcessError:
                    pass

        return acct, passw


if __name__ == "__main__":
    PROCESSOR = JamfUploaderBase()
    PROCESSOR.execute_shell()<|MERGE_RESOLUTION|>--- conflicted
+++ resolved
@@ -1587,8 +1587,6 @@
         template_contents = self.substitute_assignable_keys(
             template_contents, xml_escape
         )
-<<<<<<< HEAD
-=======
 
         # replace specific element in the template
         if element_to_replace and replacement_value:
@@ -1602,7 +1600,6 @@
         # PreStages need to iterate the versionLock value in order to replace them
         if object_type == "computer_prestage":
             template_contents = self.inject_version_lock(template_contents)
->>>>>>> fc895466
 
         self.output("object data:", verbose_level=2)
         self.output(template_contents, verbose_level=2)
