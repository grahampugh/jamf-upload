--- conflicted
+++ resolved
@@ -22,18 +22,12 @@
 
 
 class JamfMacAppUploader(JamfUploaderBase):
-<<<<<<< HEAD
     description = (
         "A processor for AutoPkg that will update or clone a Mac App Store app "
         "object on a Jamf Pro server."
+        "Note that an icon can only be successsfully injected into a Mac App Store app "
+        "item if Cloud Services Connection is enabled."
     )
-=======
-    """A processor for AutoPkg that will update or clone a Mac App Store app object on
-    a Jamf Pro server.
-    Note that an icon can only be successsfully injected into a Mac App Store app item if
-    Cloud Services Connection is enabled."""
-
->>>>>>> 161d42ee
     input_variables = {
         "JSS_URL": {
             "required": True,
