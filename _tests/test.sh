--- conflicted
+++ resolved
@@ -267,13 +267,8 @@
     "$DIR"/../jamf-upload.sh pkgclean \
         --prefs "$prefs" \
         --recipe-dir /Users/gpugh/sourcecode/jamf-upload/_tests \
-<<<<<<< HEAD
-        --name "Rectangle" \
-        --keep "1" \
-=======
         --name "erase-install" \
         --keep "3" \
->>>>>>> 113caee9
         "$verbosity" \
         "$url"
 
