#!/bin/bash

: <<DOC
A wrapper script for running the JamfUploader processors in a standalone fashion, without running an AutoPkg recipe.
DOC

###########
## USAGE ##
###########

usage() {
    echo "
Usage: 
./jamf-upload.sh [object_type] [--help] [arguments]

Valid object types:
    account
    apiclient
    apirole
    category
    computerprestage
    delete | objdelete | objectdelete
    group | computergroup
    groupdelete | computergroupdelete
    mobiledevicegroup
    profile | computerprofile
    mobiledeviceprofile
    ea | extensionattribute | computerextensionattribute
    eapopup | eapopupadjuster
    icon
    jira
    logflush
    macapp
    mobiledeviceapp
    msu | managedsoftwareupdateplan
    obj | object | classicobj
    patch
    pkg | package
    pkgdata
    pkgclean
    pkgcalc | packagerecalculate
    policy
    policydelete
    policyflush
    read
    restriction | softwarerestriction
    scope
    script
    slack
    teams
    unusedpkgclean

Arguments:
    --prefs <path>          Inherit AutoPkg prefs file provided by the full path to the file
    -v[vvv]                 Set value of verbosity
    --url <JSS_URL>         The Jamf Pro URL
    --user <API_USERNAME>   The API username
    --pass <API_PASSWORD>   The API user's password
    --clientid <ID>         An API Client ID
    --clientsecret <string> An API Client Secret
    --recipe-dir <RECIPE_DIR>

UPLOAD OPTIONS

Account Upload arguments:
    --name <string>         The name
    --type <string>         The account type. Must be 'user' or 'group'.
    --domain <string>       The LDAP domain name. Must exist.
    --group <string>        The group name. Must exist.
    --template <path>       XML template
    --key X=Y               Substitutable values in the template. Multiple values can be supplied
    --replace               Replace existing item

API Client Upload arguments:
    --name <string>         The name
    --api-client-id <string>
                            The API Client ID
    --api-role-name <string>
                            The API Role name to assign to the API Client
    --enabled               Enable the API Client
    --lifetime <int>        The lifetime of the API Client in seconds
    --replace               Replace existing item

API Role Upload arguments:
    --name <string>         The name
    --template <path>       XML template
    --key X=Y               Substitutable values in the template. Multiple values can be supplied
    --replace               Replace existing item

Category Upload arguments:
    --name <string>         The name
    --priority <int>        The priority
    --replace               Replace existing item

Computer Group Upload arguments:
    --name <string>         The name
    --template <path>       XML template
    --key X=Y               Substitutable values in the template. Multiple values can be supplied
    --replace               Replace existing item

Computer PreStage Upload arguments:
    --name <string>         The name
    --template <path>       XML template
    --key X=Y               Substitutable values in the template. Multiple values can be supplied
    --replace               Replace existing item

Computer Profile Upload arguments:
    --name <string>         The name
    --template <path>       XML template
    --payload <path>        A profile payload
    --mobileconfig <path>   A mobileconfig file
    --identifier <string>   Identifier for the profile
    --category <string>     The category. Must exist.
    --organization <string> Organisation for the profile
    --description <string>  Description for the profile
    --computergroup <str>   Computer Group to set as target in the profile
    --key X=Y               Substitutable values in the script. Multiple values can be supplied
    --replace               Replace existing item
    --retain-scope          Retain existing scope when updating an item

Dock Item Upload arguments:
    --name <string>         The name
    --type <string>         Type of Dock Item - either 'App', 'File' or 'Folder'
    --path <string>         Path of Dock Item - e.g. 'file:///Applications/Safari.app/'
    --replace               Replace existing item

Computer Extension Attribute Upload arguments:
    --name <string>         The name
    --type <string>         The input type, either 'script', 'text', 'popup', 
                            or 'ldap' (default is 'script')
    --data-type <string>    The data type, either 'string', 'integer', or 'date'. 
                            Only used for 'text' and 'popup' input types. Default is 'string'.
    --description <string>  The description
    --disabled              Disable the EA
    --script <path>         Full path of the script to be uploaded
    --ldap-mapping <string> The Directory Service Attribute Mapping. Musst be a valid mapping.
    --choices               Comma-separated list of values for 'popup' input type. 
                            Must be a comma-separated list.
    --inventory-display <string>
                            The inventory display type. One of GENERAL, HARDWARE, OPERATING_SYSTEM, 
                            USER_AND_LOCATION, PURCHASING, EXTENSION_ATTRIBUTES.
    --key X=Y               Substitutable values in the template. Multiple values can be supplied
    --replace               Replace existing item

Generic Object Upload arguments:
    --name <string>         The name
    --id <string>           The ID, can be used instead of --name to specify an ID
    --type <string>         The API object type. This is the name of the key in the XML template.
    --template <path>       XML template
    --output <dir>          Optional directory to output the parsed XML to. Directory must exist.
    --key X=Y               Substitutable values in the template. Multiple values can be supplied
    --replace               Replace existing item

Icon Upload arguments:
    --icon <path>           Full path to an icon file
    --icon-uri <url>        The icon URI from https://ics.services.jamfcloud.com/icon

LDAP Server Upload arguments:
    --name <string>         The name
    --template <path>       XML template
    --key X=Y               Substitutable values in the template. Multiple values can be supplied
    --replace               Replace existing item

Mac App Store App Upload arguments:
    --name <string>         The name
    --cloned-from           The name of the Mac App Store app from which to clone
    --template <path>       XML template
    --key X=Y               Substitutable values in the template. Multiple values can be supplied
    --replace               Replace existing item

Managed Software Update Plan Upload arguments:
    --device-type           Device type, one of computer, mobile_device, apple_tv (case insensitive)
    --version-type          Version type, one of latest_minor, latest_major, specific_version (case insensitive)
    --version               Specific version, only required if version_type is set to specific_version
    --group                 Computer or Mobile Device Group name
    --days                  Days until forced install deadline

Mobile Device App Upload arguments:
    --name <string>         The name
    --cloned-from           The name of the Mobile Device app from which to clone
    --template <path>       XML template
    --appconfig <path>      AppConfig file
    --key X=Y               Substitutable values in the template and AppConfig. Multiple values can be supplied
    --replace               Replace existing item

Mobile Device Extension Attribute Upload arguments:
    --name <string>         The name
    --type <string>         The input type, either 'text', 'popup', 
                            or 'ldap' (default is 'script')
    --data-type <string>    The data type, either 'string', 'integer', or 'date'. 
                            Only used for 'text' and 'popup' input types. Default is 'string'.
    --description <string>  The description
    --ldap-mapping <string> The Directory Service Attribute Mapping. Musst be a valid mapping.
    --choices               Comma-separated list of values for 'popup' input type. 
                            Must be a comma-separated list.
    --inventory-display <string>
                            The inventory display type. One of GENERAL, HARDWARE, OPERATING_SYSTEM, 
                            USER_AND_LOCATION, PURCHASING, EXTENSION_ATTRIBUTES.
    --key X=Y               Substitutable values in the template. Multiple values can be supplied
    --replace               Replace existing item

Mobile Device Group Upload arguments:
    --name <string>         The name
    --template <path>       XML template
    --key X=Y               Substitutable values in the template. Multiple values can be supplied
    --replace               Replace existing item

Mobile Device Profile Upload arguments:
    --name <string>         The name
    --template <path>       XML template
    --mobileconfig <path>   A mobileconfig file
    --identifier <string>   Identifier for the profile
    --category <string>     The category. Must exist.
    --organization <string> Organisation for the profile
    --description <string>  Description for the profile
    --mobiledevicegroup <string>
                            Mobile Device Group to set as target in the profile
    --key X=Y               Substitutable values in the script. Multiple values can be supplied
    --replace               Replace existing item

Package Upload arguments:
    --name <string>         The package display name
    --pkg_name <path>       The package filename
    --pkg <path>            Full path to the package to upload
    --priority <int>        The priority
    --category <string>     The category. Must exist.
    --smb-url <url>         URL of the fileshare distribution point (on premises Jamf Pro only)
    --smb-user <SMB_USERNAME>
                            Username with share access
    --smb_pass <SMB_PASSWORD>
                            Password of the user
    --info <string>         Pkg information field
    --notes <string>        Pkg notes field
    --reboot_required       Set the 'reboot required' option
    --os-requirement <string>
                            Set OS requirement for the pkg
    --required-processor <string>
                            Set CPU type requirement for the pkg
    --send-notification     Set to send a notification when the package is installed
    --replace-pkg-metadata  Set to replace the pkg metadata if no package is uploaded
    --skip-metadata-upload  Set to skip pkg metadata upload
    --replace               Replace existing item
    --jcds                  Deprecated, ignored 
    --jcds2                 Use jcds endpoint for package upload to JCDS 
    --aws                   Use AWS CDP for package upload. Requires aws-cli to be installed 
    --api                   Use v1/packages endpoint for package upload to cloud DP
    --recalculate           Recalculate packages if using --jcds2 or --api modes
    --md5                   Use MD5 hash instead of SHA512. Required for packages 
                            to be installable via MDM InstallEnterpriseApplication

Package Metadata Upload arguments:
    --name <string>         The package display name
    --pkg <path>            The package filename
    --priority <int>        The priority
    --category <string>     The category. Must exist.
    --info <string>         Pkg information field
    --notes <string>        Pkg notes field
    --reboot_required       Set the 'reboot required' option
    --os-requirement <string>
                            Set OS requirement for the pkg
    --required-processor <string>
                            Set CPU type requirement for the pkg
    --send-notification     Set to send a notification when the package is installed
    --replace               Set to replace the pkg metadata if no package is uploaded

Policy Upload arguments:
    --name <string>         The name
    --template <path>       XML template
    --icon <path>           Full path to an icon file for Self Service policies
    --key X=Y               Substitutable values in the template. Multiple values can be supplied
    --replace               Replace existing item
    --replace-icon          Set to replace the existing icon if it has the same name
    --retain-scope          Retain existing scope when updating an item

Patch Policy Upload arguments:
    --name <string>         The patch policy name
    --pkg <path>            Name of the package to uplaod
    --version <string>      The package (or app) version
    --title <string>        The patch software title
    --template <path>       XML template
    --policy <string>       Name of an existing policy containing the desired icon for the patch policy
    --key X=Y               Substitutable values in the template. Multiple values can be supplied
    --replace               Replace existing item

Script Upload arguments:
    --name <string>         The name
    --script <path>         Full path of the script to be uploaded
    --key X=Y               Substitutable values in the script. Multiple values can be supplied
    --parameter[4-11]
                            Script parameter labels 
    --replace               Replace existing item

Software Restriction Upload arguments:
    --name <string>         The name
    --template <path>       XML template
    --process-name          Process name to restrict
    --display-message       Message to display to users when the restriction is invoked
    --match-exact-process-name
                            Match only the exact process name if True
    --send-notification     Send a notification when the restriction is invoked if True
    --kill-process          Kill the process when the restriction is invoked if True
    --delete-executable     Delete the executable when the restriction is invoked if True
    --key X=Y               Substitutable values in the template. Multiple values can be supplied
    --replace               Replace existing item

READ OPTIONS

API Object Read arguments:
    --name <string>         The object name, if --all is not specified
    --all                   Read all objects
    --list                  Output a list all objects and nothing else
    --type <string>         The object type (e.g. policy)
    --settings-key          For settings-style endpoints, specify a key to get the value of
    --output <string>       Optional path to output the parsed XML to. Directories to path must exist.

DELETE OPTIONS

API Object Delete arguments:
    --name <string>         The object name
    --type <string>         The object type (e.g. policy)

Computer Group Delete arguments:
    --name <string>         The computer group name

Policy Delete arguments:
    --name <string>         The policy name

MISCELLANEOUS ACTIONS OPTIONS

Extension Attribute Popup Choice Adjuster arguments:
    --template <path>       XML template
    --operation <string>    The operation to perform, either 'add' or 'remove'
    --value <string>        The value to add or remove
    --not-strict            Don't fail if adding a choice value that already exists 
                            or removing a choice value that does not exist in the raw object
    --output <dir>          Optional directory to output the parsed XML to. Directory must exist.

Package Clean arguments:
    --name <string>         The name to match
    --smb-url <url>         URL of the fileshare distribution point (on premises Jamf Pro only)
    --smb-user <SMB_USERNAME>
                            Username with share access
    --smb_pass <SMB_PASSWORD>
                            Password of the user
    --dry-run               Dry run mode. No files will be deleted.

Unused Package Clean arguments:
    --smb-url <url>         URL of the fileshare distribution point (on premises Jamf Pro only)
    --smb-user <SMB_USERNAME>
                            Username with share access
    --smb_pass <SMB_PASSWORD>
                            Password of the user
    --output <dir>          Optional directory to output the list to a CSV. Directory must exist.
    --dry-run               Dry run mode. No files will be deleted.
    --slack-url <url>       The slack_webhook_url

Package Recalculate arguments: None

Policy Log Flush arguments:
    --name <string>         The policy name
    --interval              The log flush interval

Scope Adjust arguments:
    --template <path>       XML template
    --operation <string>    The operation to perform, either 'add' or 'remove'
    --scope-type <string>   The scope type, either 'target', 'limitation' or 'exclusion'
    --type <string>         The scopeable object type, either 'computer_group', 
                            'mobile_device_group', 'user_group'
    --name <string>         The name of the scopeable object
    --not-strict            Don't fail if adding a scopable object that already exists 
                            or removing a scopable object that does not exist in the raw object
    --not-stripped          Don't strip all XML tags except for general/id and scope
    --output <dir>          Optional directory to output the parsed XML to. Directory must exist.

NOTIFICATION OPTIONS

Jira notifications arguments:
    --name <string>         The name
    --policy-category <string>
                            The POLICY_CATEGORY
    --pkg-category <string> The PKG_CATEGORY
    --patch-name <string>   The patch policy name
    --pkg-name <string>     The package name
    --version <string>      The package (or app) version
    --patch-uploaded        Pretends that a patch was updated (sets a value to jamfpatchuploader_summary_result)
    --pkg-uploaded          Pretends that a package was uploaded (sets a value to jamfpackageuploader_summary_result)
    --policy-uploaded       Pretends that a policy was uploaded (sets a value to jamfpolicyuploader_summary_result)
    --jira-url <url>        The Jira URL
    --jira-user <string>    The Jira account username
    --jira-api-token <string>
                            The Jira API token
    --jira-project <string> The Jira Project ID
    --jira-issue-type <string>
                            The Jira Issue Type ID
    --jira-priority <string>
                            The Jira Issue Priority ID
    --icon <url>            The Slack icon URL

Slack notifications arguments:
    --name <string>         The name
    --policy-category <string>
                            The POLICY_CATEGORY
    --pkg-category <string> The PKG_CATEGORY
    --pkg-name <string>     The package name
    --version <string>      The package (or app) version
    --patch-uploaded        Pretends that a patch was updated (sets a value to jamfpatchuploader_summary_result)
    --pkg-uploaded          Pretends that a package was uploaded (sets a value to jamfpackageuploader_summary_result)
    --policy-uploaded       Pretends that a policy was uploaded (sets a value to jamfpolicyuploader_summary_result)
    --slack-url <url>       The slack_webhook_url
    --slack-user <string>   The Slack user to display
    --icon <url>            The Slack icon URL
    --channel <string>      The Slack channel to post to
    --emoji <string>        the Slack icon emoji

Teams notifications arguments:
    --name <string>         The name
    --policy-category <string>
                            The POLICY_CATEGORY
    --pkg-category <string> The PKG_CATEGORY
    --patch-name <string>   The patch policy name
    --pkg-name <string>     The package name
    --version <string>      The package (or app) version
    --patch-uploaded        Pretends that a patch was updated (sets a value to jamfpatchuploader_summary_result)
    --pkg-uploaded          Pretends that a package was uploaded (sets a value to jamfpackageuploader_summary_result)
    --policy-uploaded       Pretends that a policy was uploaded (sets a value to jamfpolicyuploader_summary_result)
    --teams-url <url>       The teams_webhook_url
    --teams-user <string>   The Teams user to display
    --icon <url>            The Slack icon URL

"
}

##############
## DEFAULTS ##
##############

temp_processor_plist="/tmp/jamf_upload/processor.plist"
temp_receipt="/tmp/jamf_upload/processor_receipt.plist"
mkdir -p "/tmp/jamf_upload"

# this folder
DIR=$(dirname "$0")
processors_directory="$DIR/JamfUploaderProcessors"
# processors_directory="$DIR/JamfUploaderProcessorsStandalone"


###############
## ARGUMENTS ##
###############

rm -rf "$temp_processor_plist" # delete any existing file (or folder) at temp_processor_plist path
/usr/libexec/PlistBuddy -c 'Clear dict' "$temp_processor_plist" # ensure an empty processor at the start of the run
# NOTE: DO NOT use "plutil -create" to create a new empty plist since that option is only available on macOS 12 Monterey and newer.

# set default for RECIPE_DIR (required for templates)
if plutil -replace RECIPE_DIR -string "." "$temp_processor_plist"; then
    echo "   [jamf-upload] Wrote RECIPE_DIR='.' into $temp_processor_plist"
fi


object="$1"
if [[ $object == "account" ]]; then 
    processor="JamfAccountUploader"
elif [[ $object == "apirole" ]]; then 
    processor="JamfAPIRoleUploader"
elif [[ $object == "apiclient" ]]; then 
    processor="JamfAPIClientUploader"
elif [[ $object == "category" ]]; then 
    processor="JamfCategoryUploader"
elif [[ $object == "computerprestage" ]]; then 
    processor="JamfComputerPreStageUploader"
elif [[ $object == "delete" || $object == "objdelete" || $object == "objectdelete" ]]; then
    processor="JamfObjectDeleter"
elif [[ $object == "group" || $object == "computergroup" ]]; then
    processor="JamfComputerGroupUploader"
elif [[ $object == "groupdelete" || $object == "computergroupdelete" ]]; then
    processor="JamfComputerGroupDeleter"
elif [[ $object == "profile" || $object == "computerprofile" ]]; then
    processor="JamfComputerProfileUploader"
elif [[ $object == "dock" || $object == "dockitem" ]]; then
    processor="JamfDockItemUploader"
elif [[ $object == "ea" || $object == "extensionattribute" || $object == "computerextensionattribute" ]]; then
    processor="JamfExtensionAttributeUploader"
elif [[ $object == "eapopup" || $object == "eapopupadjuster" ]]; then
    processor="JamfExtensionAttributePopupChoiceAdjuster"
elif [[ $object == "icon" ]]; then
    processor="JamfIconUploader"
elif [[ $object == "macapp" ]]; then
    processor="JamfMacAppUploader"
elif [[ $object == "mobiledeviceapp" ]]; then
    processor="JamfMobileDeviceAppUploader"
elif [[ $object == "mobiledeviceea" || $object == "mobiledeviceextensionattribute" ]]; then
    processor="JamfMobileDeviceExtensionAttributeUploader"
elif [[ $object == "mobiledevicegroup" ]]; then
    processor="JamfMobileDeviceGroupUploader"
elif [[ $object == "mobiledeviceprofile" ]]; then
    processor="JamfMobileDeviceProfileUploader"
<<<<<<< HEAD
elif [[ $object == "obj"* || $object == "classicobj"* ]]; then
    processor="JamfObjectUploader"
=======
elif [[ $object == "msu" || $object == "managedsoftwareupdateplan" ]]; then
    processor="JamfMSUPlanUploader"
>>>>>>> fc895466
elif [[ $object == "pkg" || $object == "package" ]]; then
    processor="JamfPackageUploader"
elif [[ $object == "pkgclean" ]]; then
    processor="JamfPackageCleaner"
elif [[ $object == "unusedpkgclean" ]]; then
    processor="JamfUnusedPackageCleaner"
elif [[ $object == "pkgdata" ]]; then
    processor="JamfPkgMetadataUploader"
elif [[ $object == "pkgcalc" || $object == "packagerecalculate" ]]; then
    processor="JamfPackageRecalculator"
elif [[ $object == "policy" ]]; then
    processor="JamfPolicyUploader"
elif [[ $object == "policydelete" ]]; then
    processor="JamfPolicyDeleter"
elif [[ $object == "policyflush" ]]; then
    processor="JamfPolicyLogFlusher"
elif [[ $object == "patch" ]]; then
    processor="JamfPatchUploader"
elif [[ $object == "read" ]]; then
    processor="JamfObjectReader"
elif [[ $object == "restriction" || $object == "softwarerestriction" ]]; then
    processor="JamfSoftwareRestrictionUploader"
elif [[ $object == "scope" ]]; then
    processor="JamfScopeAdjuster"
elif [[ $object == "script" ]]; then
    processor="JamfScriptUploader"
elif [[ $object == "jira" ]]; then
    processor="JamfUploaderJiraIssueCreator"
elif [[ $object == "slack" ]]; then
    processor="JamfUploaderSlacker"
elif [[ $object == "teams" ]]; then
    processor="JamfUploaderTeamsNotifier"
elif [[ $object == "--help" || $object == "help" || $object == "-h" ]]; then
    usage
    exit 0
else
    usage
    exit 1
fi

shift
if [[ ! "$1" ]]; then
    usage
    exit 1
fi

while test $# -gt 0 ; do
    case "$1" in
        --prefs)
            shift
            autopkg_prefs="$1"
            if /usr/libexec/PlistBuddy -c 'Merge /dev/stdin' "$temp_processor_plist" <<< "$(defaults export "$autopkg_prefs" -)"; then # Existing keys in temp_processor_plist will be preserved, only non-existent keys from autopkg_prefs will be added to temp_processor_plist. Any existing duplicate keys WILL NOT be overwritten.
                echo "   [jamf-upload] Wrote autopkg prefs into $temp_processor_plist"
            fi
            ;;
        -v*)
            verbose="${#1}"
            verbosity=$(( verbose-1 ))
            if plutil -replace verbose -integer $verbosity "$temp_processor_plist"; then
                echo "   [jamf-upload] Wrote verbose='$verbosity' into $temp_processor_plist"
            fi
            ;;
        --url) 
            shift
            if plutil -replace JSS_URL -string "$1" "$temp_processor_plist"; then
                echo "   [jamf-upload] Wrote JSS_URL='$1' into $temp_processor_plist"
            fi
            ;;
        --recipe-dir) 
            shift
            if plutil -replace RECIPE_DIR -string "$1" "$temp_processor_plist"; then
                echo "   [jamf-upload] Wrote RECIPE_DIR='$1' into $temp_processor_plist"
            fi
            ;;
        --user*)  
            ## allows --user or --username
            shift
            if plutil -replace API_USERNAME -string "$1" "$temp_processor_plist"; then
                echo "   [jamf-upload] Wrote API_USERNAME='$1' into $temp_processor_plist"
            fi
            ;;
        --pass*)  
            ## allows --pass or --password
            shift
            if plutil -replace API_PASSWORD -string "$1" "$temp_processor_plist"; then
                echo "   [jamf-upload] Wrote API_PASSWORD='[redacted]' into $temp_processor_plist"
            fi
            ;;
        --clientid)  
            shift
            if plutil -replace CLIENT_ID -string "$1" "$temp_processor_plist"; then
                echo "   [jamf-upload] Wrote CLIENT_ID='$1' into $temp_processor_plist"
            fi
            ;;
        --clientsecret)  
            shift
            if plutil -replace CLIENT_SECRET -string "$1" "$temp_processor_plist"; then
                echo "   [jamf-upload] Wrote CLIENT_SECRET='$1' into $temp_processor_plist"
            fi
            ;;
        --type)
            shift
            if [[ $processor == "JamfAccountUploader" ]]; then
                if plutil -replace account_type -string "$1" "$temp_processor_plist"; then
                    echo "   [jamf-upload] Wrote account_type='$1' into $temp_processor_plist"
                fi
            elif [[ $processor == "JamfDockItemUploader" ]]; then
                if plutil -replace dock_item_type -string "$1" "$temp_processor_plist"; then
                    echo "   [jamf-upload] Wrote dock_item_type='$1' into $temp_processor_plist"
                fi
            elif [[ $processor == "JamfExtensionAttributeUploader" || $processor == "JamfMobileDeviceExtensionAttributeUploader" ]]; then
                if plutil -replace ea_input_type -string "$1" "$temp_processor_plist"; then
                    echo "   [jamf-upload] Wrote ea_input_type='$1' into $temp_processor_plist"
                fi
            elif [[ $processor == "JamfObjectReader" || $processor == "JamfObjectDeleter" || $processor == "JamfObjectUploader" ]]; then
                # override for generic items, as this key is written later, normally providing the value of $object
                object="$1"
            elif [[ $processor == "JamfScopeAdjuster" ]]; then
                if plutil -replace scopeable_type -string "$1" "$temp_processor_plist"; then
                    echo "   [jamf-upload] Wrote scopeable_type='$1' into $temp_processor_plist"
                fi
            fi
            ;;
        --domain)
            shift
            if [[ $processor == "JamfAccountUploader" ]]; then
                if plutil -replace domain -string "$1" "$temp_processor_plist"; then
                    echo "   [jamf-upload] Wrote domain='$1' into $temp_processor_plist"
                fi
            fi
            ;;
        --group|--group_name|--group-name)
            shift
            if [[ $processor == "JamfAccountUploader" ]]; then
                if plutil -replace group -string "$1" "$temp_processor_plist"; then
                    echo "   [jamf-upload] Wrote group='$1' into $temp_processor_plist"
                fi
            elif [[ $processor == "JamfMSUPlanUploader" ]]; then
                if plutil -replace group_name -string "$1" "$temp_processor_plist"; then
                    echo "   [jamf-upload] Wrote group_name='$1' into $temp_processor_plist"
                fi
            fi
            ;;
        --priority) 
            shift
            if [[ $processor == "JamfCategoryUploader" ]]; then
                if plutil -replace category_priority -string "$1" "$temp_processor_plist"; then
                    echo "   [jamf-upload] Wrote category_priority='$1' into $temp_processor_plist"
                fi
            elif [[ $processor == "JamfPackageUploader" || $processor == "JamfPkgMetadataUploader" ]]; then
                if plutil -replace pkg_priority -string "$1" "$temp_processor_plist"; then
                    echo "   [jamf-upload] Wrote pkg_priority='$1' into $temp_processor_plist"
                fi
            elif [[ $processor == "JamfScriptUploader" ]]; then
                if plutil -replace script_priority -string "$1" "$temp_processor_plist"; then
                    echo "   [jamf-upload] Wrote script_priority='$1' into $temp_processor_plist"
                fi
            fi
            ;;
        --replace) 
            if [[ $processor == "JamfAccountUploader" ]]; then
                if plutil -replace replace_account -string "True" "$temp_processor_plist"; then
                    echo "   [jamf-upload] Wrote replace_account='True' into $temp_processor_plist"
                fi
            elif [[ $processor == "JamfAPIRoleUploader" ]]; then
                if plutil -replace replace_api_role -string "True" "$temp_processor_plist"; then
                    echo "   [jamf-upload] Wrote replace_api_role='True' into $temp_processor_plist"
                fi
            elif [[ $processor == "JamfAPIClientUploader" ]]; then
                if plutil -replace replace_api_client -string "True" "$temp_processor_plist"; then
                    echo "   [jamf-upload] Wrote replace_api_client='True' into $temp_processor_plist"
                fi
            elif [[ $processor == "JamfCategoryUploader" ]]; then
                if plutil -replace replace_category -string "True" "$temp_processor_plist"; then
                    echo "   [jamf-upload] Wrote replace_category='True' into $temp_processor_plist"
                fi
            elif [[ $processor == "JamfComputerGroupUploader" || $processor == "JamfMobileDeviceGroupUploader" ]]; then
                if plutil -replace replace_group -string "True" "$temp_processor_plist"; then
                    echo "   [jamf-upload] Wrote replace_group='True' into $temp_processor_plist"
                fi
            elif [[ $processor == "JamfComputerPreStageUploader" ]]; then
                if plutil -replace replace_prestage -string "True" "$temp_processor_plist"; then
                    echo "   [jamf-upload] Wrote replace_prestage='True' into $temp_processor_plist"
                fi
            elif [[ $processor == "JamfComputerProfileUploader" || $processor == "JamfMobileDeviceProfileUploader" ]]; then
                if plutil -replace replace_profile -string "True" "$temp_processor_plist"; then
                    echo "   [jamf-upload] Wrote replace_profile='True' into $temp_processor_plist"
                fi
            elif [[ $processor == "JamfDockItemUploader" ]]; then
                if plutil -replace replace_dock_item -string "True" "$temp_processor_plist"; then
                    echo "   [jamf-upload] Wrote replace_dock_item='True' into $temp_processor_plist"
                fi
            elif [[ $processor == "JamfExtensionAttributeUploader" || $processor == "JamfMobileDeviceExtensionAttributeUploader" ]]; then
                if plutil -replace replace_ea -string "True" "$temp_processor_plist"; then
                    echo "   [jamf-upload] Wrote replace_ea='True' into $temp_processor_plist"
                fi
            elif [[ $processor == "JamfMacAppUploader" ]]; then
                if plutil -replace replace_macapp -string "True" "$temp_processor_plist"; then
                    echo "   [jamf-upload] Wrote replace_macapp='True' into $temp_processor_plist"
                fi
            elif [[ $processor == "JamfMobileDeviceAppUploader" ]]; then
                if plutil -replace replace_mobiledeviceapp -string "True" "$temp_processor_plist"; then
                    echo "   [jamf-upload] Wrote replace_mobiledeviceapp='True' into $temp_processor_plist"
                fi
            elif [[ $processor == "JamfObjectUploader" ]]; then
                if plutil -replace replace_object -string "True" "$temp_processor_plist"; then
                    echo "   [jamf-upload] Wrote replace_object='True' into $temp_processor_plist"
                fi
            elif [[ $processor == "JamfPackageUploader" ]]; then
                if plutil -replace replace_pkg -string "True" "$temp_processor_plist"; then
                    echo "   [jamf-upload] Wrote replace_pkg='True' into $temp_processor_plist"
                fi
            elif [[ $processor == "JamfPatchUploader" ]]; then
                if plutil -replace replace_patch -string "True" "$temp_processor_plist"; then
                    echo "   [jamf-upload] Wrote replace_patch='True' into $temp_processor_plist"
                fi
            elif [[ $processor == "JamfPolicyUploader" ]]; then
                if plutil -replace replace_policy -string "True" "$temp_processor_plist"; then
                    echo "   [jamf-upload] Wrote replace_policy='True' into $temp_processor_plist"
                fi
            elif [[ $processor == "JamfSoftwareRestrictionUploader" ]]; then
                if plutil -replace replace_restriction -string "True" "$temp_processor_plist"; then
                    echo "   [jamf-upload] Wrote replace_restriction='True' into $temp_processor_plist"
                fi
            elif [[ $processor == "JamfScriptUploader" ]]; then
                if plutil -replace replace_script -string "True" "$temp_processor_plist"; then
                    echo "   [jamf-upload] Wrote replace_script='True' into $temp_processor_plist"
                fi
            fi
            ;;
        -n|--name) 
            shift
            if [[ $processor == "JamfAccountUploader" ]]; then
                if plutil -replace account_name -string "$1" "$temp_processor_plist"; then
                    echo "   [jamf-upload] Wrote account_name='$1' into $temp_processor_plist"
                fi
            elif [[ $processor == "JamfAPIRoleUploader" ]]; then
                if plutil -replace api_role_name -string "$1" "$temp_processor_plist"; then
                    echo "   [jamf-upload] Wrote api_role_name='$1' into $temp_processor_plist"
                fi
            elif [[ $processor == "JamfAPIClientUploader" ]]; then
                if plutil -replace api_client_name -string "$1" "$temp_processor_plist"; then
                    echo "   [jamf-upload] Wrote api_client_name='$1' into $temp_processor_plist"
                fi
            elif [[ $processor == "JamfCategoryUploader" ]]; then
                if plutil -replace category_name -string "$1" "$temp_processor_plist"; then
                    echo "   [jamf-upload] Wrote category_name='$1' into $temp_processor_plist"
                fi
            elif [[ $processor == "JamfComputerGroupUploader" || $processor == "JamfComputerGroupDeleter" ]]; then
                if plutil -replace computergroup_name -string "$1" "$temp_processor_plist"; then
                    echo "   [jamf-upload] Wrote computergroup_name='$1' into $temp_processor_plist"
                fi
            elif [[ $processor == "JamfComputerPreStageUploader" ]]; then
                if plutil -replace prestage_name -string "$1" "$temp_processor_plist"; then
                    echo "   [jamf-upload] Wrote prestage_name='$1' into $temp_processor_plist"
                fi
            elif [[ $processor == "JamfComputerProfileUploader" || $processor == "JamfMobileDeviceProfileUploader" ]]; then
                if plutil -replace profile_name -string "$1" "$temp_processor_plist"; then
                    echo "   [jamf-upload] Wrote profile_name='$1' into $temp_processor_plist"
                fi
            elif [[ $processor == "JamfDockItemUploader" ]]; then
                if plutil -replace dock_item_name -string "$1" "$temp_processor_plist"; then
                    echo "   [jamf-upload] Wrote dock_item_name='$1' into $temp_processor_plist"
                fi
            elif [[ $processor == "JamfExtensionAttributeUploader" || $processor == "JamfMobileDeviceExtensionAttributeUploader" ]]; then
                if plutil -replace ea_name -string "$1" "$temp_processor_plist"; then
                    echo "   [jamf-upload] Wrote ea_name='$1' into $temp_processor_plist"
                fi
            elif [[ $processor == "JamfMacAppUploader" ]]; then
                if plutil -replace macapp_name -string "$1" "$temp_processor_plist"; then
                    echo "   [jamf-upload] Wrote macapp_name='$1' into $temp_processor_plist"
                fi
            elif [[ $processor == "JamfMobileDeviceAppUploader" ]]; then
                if plutil -replace mobiledeviceapp_name -string "$1" "$temp_processor_plist"; then
                    echo "   [jamf-upload] Wrote mobiledeviceapp_name='$1' into $temp_processor_plist"
                fi
            elif [[ $processor == "JamfMobileDeviceGroupUploader" ]]; then
                if plutil -replace mobiledevicegroup_name -string "$1" "$temp_processor_plist"; then
                    echo "   [jamf-upload] Wrote mobiledevicegroup_name='$1' into $temp_processor_plist"
                fi
            elif [[ $processor == "JamfObjectReader" || $processor == "JamfObjectDeleter" || $processor == "JamfObjectUploader" ]]; then
                if plutil -replace object_name -string "$1" "$temp_processor_plist"; then
                    echo "   [jamf-upload] Wrote object_name='$1' into $temp_processor_plist"
                fi
            elif [[ $processor == "JamfPackageUploader" || $processor == "JamfPkgMetadataUploader" ]]; then
                if plutil -replace pkg_display_name -string "$1" "$temp_processor_plist"; then
                    echo "   [jamf-upload] Wrote pkg_display_name='$1' into $temp_processor_plist"
                fi
            elif [[ $processor == "JamfPackageCleaner" ]]; then
                if plutil -replace pkg_name_match -string "$1" "$temp_processor_plist"; then
                    echo "   [jamf-upload] Wrote pkg_name_match='$1' into $temp_processor_plist"
                fi
            elif [[ $processor == "JamfPatchUploader" ]]; then
                if plutil -replace patch_name -string "$1" "$temp_processor_plist"; then
                    echo "   [jamf-upload] Wrote patch_name='$1' into $temp_processor_plist"
                fi
            elif [[ $processor == "JamfPolicyUploader" || $processor == "JamfPolicyDeleter" || $processor == "JamfPolicyLogFlusher" ]]; then
                if plutil -replace policy_name -string "$1" "$temp_processor_plist"; then
                    echo "   [jamf-upload] Wrote policy_name='$1' into $temp_processor_plist"
                fi
            elif [[ $processor == "JamfScopeAdjuster" ]]; then
                if plutil -replace scopeable_name -string "$1" "$temp_processor_plist"; then
                    echo "   [jamf-upload] Wrote scopeable_name='$1' into $temp_processor_plist"
                fi
            elif [[ $processor == "JamfSoftwareRestrictionUploader" ]]; then
                if plutil -replace restriction_name -string "$1" "$temp_processor_plist"; then
                    echo "   [jamf-upload] Wrote restriction_name='$1' into $temp_processor_plist"
                fi
            elif [[ $processor == "JamfScriptUploader" ]]; then
                if plutil -replace script_name -string "$1" "$temp_processor_plist"; then
                    echo "   [jamf-upload] Wrote script_name='$1' into $temp_processor_plist"
                fi
            elif [[ $processor == "JamfUploaderJiraIssueCreator" || $processor == "JamfUploaderSlacker" || $processor == "JamfUploaderTeamsNotifier" ]]; then
                if plutil -replace NAME -string "$1" "$temp_processor_plist"; then
                    echo "   [jamf-upload] Wrote NAME='$1' into $temp_processor_plist"
                fi
            fi
            ;;
        --template) 
            shift
            if [[ $processor == "JamfAccountUploader" ]]; then
                if plutil -replace account_template -string "$1" "$temp_processor_plist"; then
                    echo "   [jamf-upload] Wrote account_template='$1' into $temp_processor_plist"
                fi
            elif [[ $processor == "JamfAPIRoleUploader" ]]; then
                if plutil -replace api_role_template -string "$1" "$temp_processor_plist"; then
                    echo "   [jamf-upload] Wrote api_role_template='$1' into $temp_processor_plist"
                fi
            elif [[ $processor == "JamfComputerGroupUploader" ]]; then
                if plutil -replace computergroup_template -string "$1" "$temp_processor_plist"; then
                    echo "   [jamf-upload] Wrote computergroup_template='$1' into $temp_processor_plist"
                fi
            elif [[ $processor == "JamfComputerPreStageUploader" ]]; then
                if plutil -replace prestage_template -string "$1" "$temp_processor_plist"; then
                    echo "   [jamf-upload] Wrote prestage_template='$1' into $temp_processor_plist"
                fi
            elif [[ $processor == "JamfComputerProfileUploader" || $processor == "JamfMobileDeviceProfileUploader" ]]; then
                if plutil -replace profile_template -string "$1" "$temp_processor_plist"; then
                    echo "   [jamf-upload] Wrote profile_template='$1' into $temp_processor_plist"
                fi
            elif [[ $processor == "JamfExtensionAttributePopupChoiceAdjuster" ]]; then
                if plutil -replace object_template -string "$1" "$temp_processor_plist"; then
                    echo "   [jamf-upload] Wrote object_template='$1' into $temp_processor_plist"
                fi
            elif [[ $processor == "JamfMacAppUploader" ]]; then
                if plutil -replace macapp_template -string "$1" "$temp_processor_plist"; then
                    echo "   [jamf-upload] Wrote macapp_template='$1' into $temp_processor_plist"
                fi
            elif [[ $processor == "JamfMobileDeviceAppUploader" ]]; then
                if plutil -replace mobiledeviceapp_template -string "$1" "$temp_processor_plist"; then
                    echo "   [jamf-upload] Wrote mobiledeviceapp_template='$1' into $temp_processor_plist"
                fi
            elif [[ $processor == "JamfMobileDeviceGroupUploader" ]]; then
                if plutil -replace mobiledevicegroup_template -string "$1" "$temp_processor_plist"; then
                    echo "   [jamf-upload] Wrote mobiledevicegroup_template='$1' into $temp_processor_plist"
                fi
            elif [[ $processor == "JamfObjectUploader" ]]; then
                if plutil -replace object_template -string "$1" "$temp_processor_plist"; then
                    echo "   [jamf-upload] Wrote object_template='$1' into $temp_processor_plist"
                fi
            elif [[ $processor == "JamfPatchUploader" ]]; then
                if plutil -replace patch_template -string "$1" "$temp_processor_plist"; then
                    echo "   [jamf-upload] Wrote patch_template='$1' into $temp_processor_plist"
                fi
            elif [[ $processor == "JamfPolicyUploader" ]]; then
                if plutil -replace policy_template -string "$1" "$temp_processor_plist"; then
                    echo "   [jamf-upload] Wrote policy_template='$1' into $temp_processor_plist"
                fi
            elif [[ $processor == "JamfScopeAdjuster" ]]; then
                if plutil -replace object_template -string "$1" "$temp_processor_plist"; then
                    echo "   [jamf-upload] Wrote object_template='$1' into $temp_processor_plist"
                fi
            elif [[ $processor == "JamfSoftwareRestrictionUploader" ]]; then
                if plutil -replace restriction_template -string "$1" "$temp_processor_plist"; then
                    echo "   [jamf-upload] Wrote restriction_template='$1' into $temp_processor_plist"
                fi
            fi
            ;;
        --api-client-id)
            shift
            if [[ $processor == "JamfAPIClientUploader" ]]; then
                if plutil -replace api_client_id -string "$1" "$temp_processor_plist"; then
                    echo "   [jamf-upload] Wrote api_client_id='$1' into $temp_processor_plist"
                fi
            fi
            ;;
        --api-role-name)
            shift
            if [[ $processor == "JamfAPIClientUploader" ]]; then
                if plutil -replace api_role_name -string "$1" "$temp_processor_plist"; then
                    echo "   [jamf-upload] Wrote api_role_name='$1' into $temp_processor_plist"
                fi
            fi
            ;;
        --enabled)
            if [[ $processor == "JamfAPIClientUploader" ]]; then
                if plutil -replace api_client_enabled -string "True" "$temp_processor_plist"; then
                    echo "   [jamf-upload] Wrote api_client_enabled='True' into $temp_processor_plist"
                fi
            fi
            ;;
        --lifetime|--access-token-lifetime)
            shift
            if [[ $processor == "JamfAPIClientUploader" ]]; then
                if plutil -replace access_token_lifetime -string "$1" "$temp_processor_plist"; then
                    echo "   [jamf-upload] Wrote access_token_lifetime='$1' into $temp_processor_plist"
                fi
            fi
            ;;
        --payload)
            shift
            if [[ $processor == "JamfComputerProfileUploader" ]]; then
                if plutil -replace payload -string "$1" "$temp_processor_plist"; then
                    echo "   [jamf-upload] Wrote payload='$1' into $temp_processor_plist"
                fi
            fi
            ;;
        --mobileconfig)
            shift
            if [[ $processor == "JamfComputerProfileUploader" || $processor == "JamfMobileDeviceProfileUploader" ]]; then
                if plutil -replace mobileconfig -string "$1" "$temp_processor_plist"; then
                    echo "   [jamf-upload] Wrote mobileconfig='$1' into $temp_processor_plist"
                fi
            fi
            ;;
        --identifier)
            shift
            if [[ $processor == "JamfComputerProfileUploader" || $processor == "JamfMobileDeviceProfileUploader" ]]; then
                if plutil -replace identifier -string "$1" "$temp_processor_plist"; then
                    echo "   [jamf-upload] Wrote identifier='$1' into $temp_processor_plist"
                fi
            fi
            ;;
        --category)
            shift
            if [[ $processor == "JamfComputerProfileUploader" || $processor == "JamfMobileDeviceProfileUploader" ]]; then
                if plutil -replace profile_category -string "$1" "$temp_processor_plist"; then
                    echo "   [jamf-upload] Wrote profile_category='$1' into $temp_processor_plist"
                fi
            elif [[ $processor == "JamfPackageUploader" || $processor == "JamfPkgMetadataUploader" ]]; then
                if plutil -replace pkg_category -string "$1" "$temp_processor_plist"; then
                    echo "   [jamf-upload] Wrote pkg_category='$1' into $temp_processor_plist"
                fi
            elif [[ $processor == "JamfScriptUploader" ]]; then
                if plutil -replace script_category -string "$1" "$temp_processor_plist"; then
                    echo "   [jamf-upload] Wrote script_category='$1' into $temp_processor_plist"
                fi
            fi
            ;;
        --organization)
            shift
            if [[ $processor == "JamfComputerProfileUploader" || $processor == "JamfMobileDeviceProfileUploader" ]]; then
                if plutil -replace organization -string "$1" "$temp_processor_plist"; then
                    echo "   [jamf-upload] Wrote organization='$1' into $temp_processor_plist"
                fi
            fi
            ;;
        --description)
            shift
            if [[ $processor == "JamfComputerProfileUploader" || $processor == "JamfMobileDeviceProfileUploader" ]]; then
                if plutil -replace profile_description -string "$1" "$temp_processor_plist"; then
                    echo "   [jamf-upload] Wrote profile_description='$1' into $temp_processor_plist"
                fi
            elif [[ $processor == "JamfExtensionAttributeUploader" || $processor == "JamfMobileDeviceExtensionAttributeUploader" ]]; then
                if plutil -replace ea_description -string "$1" "$temp_processor_plist"; then
                    echo "   [jamf-upload] Wrote ea_description='$1' into $temp_processor_plist"
                fi
            fi
            ;;
        --computergroup)
            shift
            if [[ $processor == "JamfComputerProfileUploader" ]]; then
                if plutil -replace profile_computergroup -string "$1" "$temp_processor_plist"; then
                    echo "   [jamf-upload] Wrote profile_computergroup='$1' into $temp_processor_plist"
                fi
            elif [[ $processor == "JamfSoftwareRestrictionUploader" ]]; then
                if plutil -replace restriction_computergroup -string "$1" "$temp_processor_plist"; then
                    echo "   [jamf-upload] Wrote restriction_computergroup='$1' into $temp_processor_plist"
                fi
            fi
            ;;
        --retain-existing-scope) 
            if [[ $processor == "JamfComputerProfileUploader" || $processor == "JamfPolicyUploader" ]]; then
                if plutil -replace retain_scope -string "True" "$temp_processor_plist"; then
                    echo "   [jamf-upload] Wrote retain_scope='True' into $temp_processor_plist"
                fi
            fi
            ;;
        --path)
            shift
            if [[ $processor == "JamfDockItemUploader" ]]; then
                if plutil -replace dock_item_path -string "$1" "$temp_processor_plist"; then
                    echo "   [jamf-upload] Wrote dock_item_path='$1' into $temp_processor_plist"
                fi
            elif [[ $processor == "JamfExtensionAttributeUploader" ]]; then
                if plutil -replace ea_script_path -string "$1" "$temp_processor_plist"; then
                    echo "   [jamf-upload] Wrote ea_script_path='$1' into $temp_processor_plist"
                fi
            fi
            ;;
        --not-strict) 
            if [[ $processor == "JamfExtensionAttributePopupChoiceAdjuster" || $processor == "JamfScopeAdjuster" ]]; then
                if plutil -replace strict_mode -string "False" "$temp_processor_plist"; then
                    echo "   [jamf-upload] Wrote strict_mode='False' into $temp_processor_plist"
                fi
            fi
            ;;
        --operation)
            shift
            if [[ $processor == "JamfExtensionAttributePopupChoiceAdjuster" ]]; then
                if plutil -replace choice_operation -string "$1" "$temp_processor_plist"; then
                    echo "   [jamf-upload] Wrote choice_operation='$1' into $temp_processor_plist"
                fi
            elif [[ $processor == "JamfScopeAdjuster" ]]; then
                if plutil -replace scoping_operation -string "$1" "$temp_processor_plist"; then
                    echo "   [jamf-upload] Wrote scoping_operation='$1' into $temp_processor_plist"
                fi
            fi
            ;;
        --output)
            shift
            if [[ $processor == "JamfExtensionAttributePopupChoiceAdjuster" || $processor == "JamfObjectReader" || $processor == "JamfUnusedPackageCleaner" || $processor == "JamfScopeAdjuster" ]]; then
                if plutil -replace output_dir -string "$1" "$temp_processor_plist"; then
                    echo "   [jamf-upload] Wrote output_dir='$1' into $temp_processor_plist"
                fi
            fi
            ;;
        --value)
            shift
            if [[ $processor == "JamfExtensionAttributePopupChoiceAdjuster" ]]; then
                if plutil -replace choice_value -string "$1" "$temp_processor_plist"; then
                    echo "   [jamf-upload] Wrote choice_value='$1' into $temp_processor_plist"
                fi
            fi
            ;;
        --disabled)
            if [[ $processor == "JamfExtensionAttributeUploader" ]]; then
                if plutil -replace ea_enabled -string "False" "$temp_processor_plist"; then
                    echo "   [jamf-upload] Wrote ea_enabled='False' into $temp_processor_plist"
                fi
            fi
            ;;
        --data-type)
            shift
            if [[ $processor == "JamfExtensionAttributeUploader" || $processor == "JamfMobileDeviceExtensionAttributeUploader" ]]; then
                if plutil -replace ea_data_type -string "$1" "$temp_processor_plist"; then
                    echo "   [jamf-upload] Wrote ea_data_type='$1' into $temp_processor_plist"
                fi
            fi
            ;;
        --inventory-display)
            shift
            if [[ $processor == "JamfExtensionAttributeUploader" || $processor == "JamfMobileDeviceExtensionAttributeUploader" ]]; then
                if plutil -replace ea_inventory_display -string "$1" "$temp_processor_plist"; then
                    echo "   [jamf-upload] Wrote ea_inventory_display='$1' into $temp_processor_plist"
                fi
            fi
            ;;
        --ldap-mapping)
            shift
            if [[ $processor == "JamfExtensionAttributeUploader" || $processor == "JamfMobileDeviceExtensionAttributeUploader" ]]; then
                if plutil -replace ea_directory_service_attribute_mapping -string "$1" "$temp_processor_plist"; then
                    echo "   [jamf-upload] Wrote ea_directory_service_attribute_mapping='$1' into $temp_processor_plist"
                fi
            fi
            ;;
        --choices)
            shift
            if [[ $processor == "JamfExtensionAttributeUploader" || $processor == "JamfMobileDeviceExtensionAttributeUploader" ]]; then
                if plutil -replace ea_popup_choices -string "$1" "$temp_processor_plist"; then
                    echo "   [jamf-upload] Wrote ea_popup_choices='$1' into $temp_processor_plist"
                fi
            fi
            ;;
        --script|--script-path)
            shift
            if [[ $processor == "JamfExtensionAttributeUploader" ]]; then
                if plutil -replace ea_script_path -string "$1" "$temp_processor_plist"; then
                    echo "   [jamf-upload] Wrote ea_script_path='$1' into $temp_processor_plist"
                fi
            elif [[ $processor == "JamfScriptUploader" ]]; then
                if plutil -replace script_path -string "$1" "$temp_processor_plist"; then
                    echo "   [jamf-upload] Wrote script_path='$1' into $temp_processor_plist"
                fi
            fi
            ;;
        --icon)
            shift
            if [[ $processor == "JamfIconUploader" ]]; then
                if plutil -replace icon_file -string "$1" "$temp_processor_plist"; then
                    echo "   [jamf-upload] Wrote icon_file='$1' into $temp_processor_plist"
                fi
            elif [[ $processor == "JamfPolicyUploader" ]]; then
                if plutil -replace icon -string "$1" "$temp_processor_plist"; then
                    echo "   [jamf-upload] Wrote icon='$1' into $temp_processor_plist"
                fi
            elif [[ $processor == "JamfUploaderSlacker" ]]; then
                if plutil -replace slack_icon_url -string "$1" "$temp_processor_plist"; then
                    echo "   [jamf-upload] Wrote slack_icon_url='$1' into $temp_processor_plist"
                fi
            elif [[ $processor == "JamfUploaderTeamsNotifier" ]]; then
                if plutil -replace teams_icon_url -string "$1" "$temp_processor_plist"; then
                    echo "   [jamf-upload] Wrote teams_icon_url='$1' into $temp_processor_plist"
                fi
            fi
            ;;
        --icon-uri|--icon-url)
            shift
            if [[ $processor == "JamfIconUploader" ]]; then
                if plutil -replace icon_uri -string "$1" "$temp_processor_plist"; then
                    echo "   [jamf-upload] Wrote icon_uri='$1' into $temp_processor_plist"
                fi
            fi
            ;;
        --clone-from|--clone_from)
            shift
            if [[ $processor == "JamfMacAppUploader" || $processor == "JamfMobileDeviceAppUploader" ]]; then
                if plutil -replace clone_from -string "$1" "$temp_processor_plist"; then
                    echo "   [jamf-upload] Wrote clone_from='$1' into $temp_processor_plist"
                fi
            fi
            ;;
        --appconfig)
            shift
            if [[ $processor == "JamfMobileDeviceAppUploader" ]]; then
                if plutil -replace appconfig_template -string "$1" "$temp_processor_plist"; then
                    echo "   [jamf-upload] Wrote appconfig_template='$1' into $temp_processor_plist"
                fi
            fi
            ;;
        --mobiledevicegroup)
            shift
            if [[ $processor == "JamfMobileDeviceProfileUploader" ]]; then
                if plutil -replace profile_mobiledevicegroup -string "$1" "$temp_processor_plist"; then
                    echo "   [jamf-upload] Wrote profile_mobiledevicegroup='$1' into $temp_processor_plist"
                fi
            fi
            ;;
        --days*)
            shift
            if [[ $processor == "JamfMSUPlanUploader" ]]; then
                if plutil -replace days_until_force_install -string "$1" "$temp_processor_plist"; then
                    echo "   [jamf-upload] Wrote days_until_force_install='$1' into $temp_processor_plist"
                fi
            fi
            ;;
        --device-type)
            shift
            if [[ $processor == "JamfMSUPlanUploader" ]]; then
                if plutil -replace device_type -string "$1" "$temp_processor_plist"; then
                    echo "   [jamf-upload] Wrote device_type='$1' into $temp_processor_plist"
                fi
            fi
            ;;
        --version) 
            shift
            if [[ $processor == "JamfMSUPlanUploader" || $processor == "JamfPatchUploader" || $processor == "JamfUploaderSlacker" || $processor == "JamfUploaderTeamsNotifier" ]]; then
                if plutil -replace version -string "$1" "$temp_processor_plist"; then
                    echo "   [jamf-upload] Wrote version='$1' into $temp_processor_plist"
                fi
            fi
            ;;
        --all) 
            if [[ $processor == "JamfObjectReader" ]]; then
                if plutil -replace all_objects -string "True" "$temp_processor_plist"; then
                    echo "   [jamf-upload] Wrote all_objects='True' into $temp_processor_plist"
                fi
            fi
            ;;
        --id)
            shift
            if [[ $processor == "JamfObjectReader" || $processor == "JamfObjectUploader" ]]; then
                if plutil -replace object_id -string "$1" "$temp_processor_plist"; then
                    echo "   [jamf-upload] Wrote object_id='$1' into $temp_processor_plist"
                fi
            fi
            ;;
        --list) 
            if [[ $processor == "JamfObjectReader" ]]; then
                if plutil -replace list_only -string "True" "$temp_processor_plist"; then
                    echo "   [jamf-upload] Wrote list_only='True' into $temp_processor_plist"
                fi
            fi
            ;;
        --settings-key) 
            shift
            if [[ $processor == "JamfObjectReader" ]]; then
                if plutil -replace settings_key -string "$1" "$temp_processor_plist"; then
                    echo "   [jamf-upload] Wrote settings_key='$1' into $temp_processor_plist"
                fi
            fi
            ;;
        --dry-run) 
            if [[ $processor == "JamfPackageCleaner" || $processor == "JamfUnusedPackageCleaner" ]]; then
                if plutil -replace dry_run -string "True" "$temp_processor_plist"; then
                    echo "   [jamf-upload] Wrote dry_run='True' into $temp_processor_plist"
                fi
            fi
            ;;
        --keep) 
            shift
            if [[ $processor == "JamfPackageCleaner" ]]; then
                if plutil -replace versions_to_keep -string "$1" "$temp_processor_plist"; then
                    echo "   [jamf-upload] Wrote versions_to_keep='$1' into $temp_processor_plist"
                fi
            fi
            ;;
        --smb_url|--smb-url)
            shift
            if [[ $processor == "JamfPackageCleaner" || $processor == "JamfUnusedPackageCleaner" || $processor == "JamfPackageUploader" ]]; then
                if plutil -replace SMB_URL -string "$1" "$temp_processor_plist"; then
                    echo "   [jamf-upload] Wrote SMB_URL='$1' into $temp_processor_plist"
                fi
            fi
            ;;
        --smb_user*|--smb-user*)  
            ## allows --smb_user, --smb_username, --smb-user, --smb-username
            shift
            if [[ $processor == "JamfPackageCleaner" || $processor == "JamfUnusedPackageCleaner" || $processor == "JamfPackageUploader" ]]; then
                if plutil -replace SMB_USERNAME -string "$1" "$temp_processor_plist"; then
                    echo "   [jamf-upload] Wrote SMB_USERNAME='$1' into $temp_processor_plist"
                fi
            fi
            ;;
        --smb_pass*|--smb-pass*)  
            ## allows --smb_pass, --smb_password, --smb-pass, --smb-password
            shift
            if [[ $processor == "JamfPackageCleaner" || $processor == "JamfUnusedPackageCleaner" || $processor == "JamfPackageUploader" ]]; then
                if plutil -replace SMB_PASSWORD -string "$1" "$temp_processor_plist"; then
                    echo "   [jamf-upload] Wrote SMB_PASSWORD='[redacted]' into $temp_processor_plist"
                fi
            fi
            ;;
        --pkg|--pkg_path|--pkg-path)
            shift
            if [[ $processor == "JamfPackageUploader" ]]; then
                if plutil -replace pkg_path -string "$1" "$temp_processor_plist"; then
                    echo "   [jamf-upload] Wrote pkg_path='$1' into $temp_processor_plist"
                fi
            elif [[ $processor == "JamfPkgMetadataUploader" ]]; then
                if plutil -replace pkg_name -string "$1" "$temp_processor_plist"; then
                    echo "   [jamf-upload] Wrote pkg_name='$1' into $temp_processor_plist"
                fi
            fi
            ;;
        --pkg-name|--pkg_name) 
            shift
            if [[ $processor == "JamfPackageUploader" || $processor == "JamfPkgMetadataUploader" || $processor == "JamfUploaderJiraIssueCreator" || $processor == "JamfUploaderSlacker" || $processor == "JamfUploaderTeamsNotifier" || $processor == "JamfPatchUploader" ]]; then
                if plutil -replace pkg_name -string "$1" "$temp_processor_plist"; then
                    echo "   [jamf-upload] Wrote pkg_name='$1' into $temp_processor_plist"
                fi
            fi
           ;;
        --info)
            shift
            if [[ $processor == "JamfPackageUploader" || $processor == "JamfPkgMetadataUploader" ]]; then
                if plutil -replace pkg_info -string "$1" "$temp_processor_plist"; then
                    echo "   [jamf-upload] Wrote pkg_info='$1' into $temp_processor_plist"
                fi
            elif [[ $processor == "JamfScriptUploader" ]]; then
                if plutil -replace script_info -string "$1" "$temp_processor_plist"; then
                    echo "   [jamf-upload] Wrote script_info='$1' into $temp_processor_plist"
                fi
            fi
            ;;
        --notes)
            shift
            if [[ $processor == "JamfPackageUploader" || $processor == "JamfPkgMetadataUploader" ]]; then
                if plutil -replace pkg_notes -string "$1" "$temp_processor_plist"; then
                    echo "   [jamf-upload] Wrote pkg_notes='$1' into $temp_processor_plist"
                fi
            elif [[ $processor == "JamfScriptUploader" ]]; then
                if plutil -replace script_notes -string "$1" "$temp_processor_plist"; then
                    echo "   [jamf-upload] Wrote script_notes='$1' into $temp_processor_plist"
                fi
            fi
            ;;
        --reboot_required|--reboot-required) 
            if [[ $processor == "JamfPackageUploader" || $processor == "JamfPkgMetadataUploader" ]]; then
                if plutil -replace reboot_required -string "$1" "$temp_processor_plist"; then
                    echo "   [jamf-upload] Wrote reboot_required='$1' into $temp_processor_plist"
                fi
            fi
            ;;
        --os_requirement*|--os-requirement*|--osrequirement*)  
            ## allows --os_requirement, --os-requirement, --osrequirements
            shift
            if [[ $processor == "JamfPackageUploader" || $processor == "JamfPkgMetadataUploader" ]]; then
                if plutil -replace os_requirements -string "$1" "$temp_processor_plist"; then
                    echo "   [jamf-upload] Wrote os_requirements='$1' into $temp_processor_plist"
                fi
            elif [[ $processor == "JamfScriptUploader" ]]; then
                if plutil -replace osrequirements -string "$1" "$temp_processor_plist"; then
                    echo "   [jamf-upload] Wrote osrequirements='$1' into $temp_processor_plist"
                fi
            fi
            ;;
        --required_processor|--required-processor)
            shift
            if [[ $processor == "JamfPackageUploader" || $processor == "JamfPkgMetadataUploader" ]]; then
                if plutil -replace required_processor -string "$1" "$temp_processor_plist"; then
                    echo "   [jamf-upload] Wrote required_processor='$1' into $temp_processor_plist"
                fi
            fi
            ;;
        --send_notification|--send-notification) 
            if [[ $processor == "JamfPackageUploader" || $processor == "JamfPkgMetadataUploader" ]]; then
                if plutil -replace send_notification -string "true" "$temp_processor_plist"; then
                    echo "   [jamf-upload] Wrote send_notification='true' into $temp_processor_plist"
                fi
            elif [[ $processor == "JamfSoftwareRestrictionUploader" ]]; then
                if plutil -replace restriction_send_notification -string "true" "$temp_processor_plist"; then
                    echo "   [jamf-upload] Wrote restriction_send_notification='true' into $temp_processor_plist"
                fi
            fi
            ;;
        --replace_pkg_metadata|--replace-pkg-metadata) 
            if [[ $processor == "JamfPackageUploader" || $processor == "JamfPkgMetadataUploader" ]]; then
                if plutil -replace replace_pkg_metadata -string "true" "$temp_processor_plist"; then
                    echo "   [jamf-upload] Wrote replace_pkg_metadata='True' into $temp_processor_plist"
                fi
            fi
            ;;
        --skip_metadata_upload|--skip-metadata-upload) 
            if [[ $processor == "JamfPackageUploader" ]]; then
                if plutil -replace skip_metadata_upload -string "true" "$temp_processor_plist"; then
                    echo "   [jamf-upload] Wrote skip_metadata_upload='True' into $temp_processor_plist"
                fi
            fi
            ;;
        --jcds) 
            if [[ $processor == "JamfPackageUploader" ]]; then
                if plutil -replace jcds_mode -string "true" "$temp_processor_plist"; then
                    echo "   [jamf-upload] Wrote jcds_mode='True' into $temp_processor_plist"
                fi
            fi
            ;;
        --jcds2) 
            if [[ $processor == "JamfPackageUploader" ]]; then
                if plutil -replace jcds2_mode -string "true" "$temp_processor_plist"; then
                    echo "   [jamf-upload] Wrote jcds2_mode='True' into $temp_processor_plist"
                fi
            fi
            ;;
        --aws) 
            if [[ $processor == "JamfPackageUploader" ]]; then
                if plutil -replace aws_cdp_mode -string "true" "$temp_processor_plist"; then
                    echo "   [jamf-upload] Wrote aws_cdp_mode='True' into $temp_processor_plist"
                fi
            fi
            ;;
        --api) 
            if [[ $processor == "JamfPackageUploader" ]]; then
                if plutil -replace pkg_api_mode -string "true" "$temp_processor_plist"; then
                    echo "   [jamf-upload] Wrote pkg_api_mode='True' into $temp_processor_plist"
                fi
            fi
            ;;
        --recalculate) 
            if [[ $processor == "JamfPackageUploader" ]]; then
                if plutil -replace recalculate -string "true" "$temp_processor_plist"; then
                    echo "   [jamf-upload] Wrote recalculate='True' into $temp_processor_plist"
                fi
            fi
            ;;
        --md5) 
            if [[ $processor == "JamfPackageUploader" ]]; then
                if plutil -replace md5 -string "true" "$temp_processor_plist"; then
                    echo "   [jamf-upload] Wrote md5='True' into $temp_processor_plist"
                fi
            fi
            ;;
        --title)
            shift
            if [[ $processor == "JamfPatchUploader" ]]; then
                if plutil -replace patch_softwaretitle -string "$1" "$temp_processor_plist"; then
                    echo "   [jamf-upload] Wrote patch_softwaretitle='$1' into $temp_processor_plist"
                fi
            fi
            ;;
        --policy-name)
            shift
            if [[ $processor == "JamfPatchUploader" ]]; then
                if plutil -replace patch_icon_policy_name -string "$1" "$temp_processor_plist"; then
                    echo "   [jamf-upload] Wrote patch_icon_policy_name='$1' into $temp_processor_plist"
                fi
            elif [[ $processor == "JamfUploaderJiraIssueCreator" || $processor == "JamfUploaderSlacker" || $processor == "JamfUploaderTeamsNotifier" ]]; then
                if plutil -replace policy_name -string "$1" "$temp_processor_plist"; then
                    echo "   [jamf-upload] Wrote policy_name='$1' into $temp_processor_plist"
                fi
            fi
            ;;
        --version) 
            shift
            if [[ $processor == "JamfPatchUploader" || $processor == "JamfUploaderJiraIssueCreator" || $processor == "JamfUploaderSlacker" || $processor == "JamfUploaderTeamsNotifier" ]]; then
                if plutil -replace version -string "$1" "$temp_processor_plist"; then
                    echo "   [jamf-upload] Wrote version='$1' into $temp_processor_plist"
                fi
            fi
            ;;
        --replace_icon|--replace-icon) 
            if [[ $processor == "JamfPolicyUploader" ]]; then
                if plutil -replace replace_icon -string "True" "$temp_processor_plist"; then
                    echo "   [jamf-upload] Wrote replace_icon='True' into $temp_processor_plist"
                fi
            fi
            ;;
        --interval)
            shift
            if [[ $processor == "JamfPolicyLogFlusher" ]]; then
                if plutil -replace logflush_interval -string "$1" "$temp_processor_plist"; then
                    echo "   [jamf-upload] Wrote logflush_interval='$1' into $temp_processor_plist"
                fi
            fi
            ;;
        --not-stripped) 
            if [[ $processor == "JamfScopeAdjuster" ]]; then
                if plutil -replace strip_raw_xml -string "False" "$temp_processor_plist"; then
                    echo "   [jamf-upload] Wrote strip_raw_xml='False' into $temp_processor_plist"
                fi
            fi
            ;;
        --scope-type)
            shift
            if [[ $processor == "JamfScopeAdjuster" ]]; then
                if plutil -replace scoping_type -string "$1" "$temp_processor_plist"; then
                    echo "   [jamf-upload] Wrote scoping_type='$1' into $temp_processor_plist"
                fi
            fi
            ;;
        "--script_parameter"*|"--script-parameter"*|"--parameter"*|--p4|--p5|--p6|--p7|--p8|--p9|--p10|--p11)
            param_number="${1: -1}"
            if [[ ! $param_number ]]; then
                exit 1
            fi
            shift
            if [[ $processor == "JamfScriptUploader" ]]; then
                if plutil -replace "script_parameter$param_number" -string "$1" "$temp_processor_plist"; then
                    echo "   [jamf-upload] Wrote script_parameter$param_number='$1' into $temp_processor_plist"
                fi
            fi
            ;;
        --process_name|--process-name) 
            shift
            if [[ $processor == "JamfSoftwareRestrictionUploader" ]]; then
                if plutil -replace process_name -string "$1" "$temp_processor_plist"; then
                    echo "   [jamf-upload] Wrote process_name='$1' into $temp_processor_plist"
                fi
            fi
            ;;
        --display_message|--display-message) 
            shift
            if [[ $processor == "JamfSoftwareRestrictionUploader" ]]; then
                if plutil -replace display_message -string "$1" "$temp_processor_plist"; then
                    echo "   [jamf-upload] Wrote display_message='$1' into $temp_processor_plist"
                fi
            fi
            ;;
        --match_exact_process_name|--match-exact-process-name) 
            if [[ $processor == "JamfSoftwareRestrictionUploader" ]]; then
                if plutil -replace match_exact_process_name -string "true" "$temp_processor_plist"; then
                    echo "   [jamf-upload] Wrote match_exact_process_name='true' into $temp_processor_plist"
                fi
            fi
            ;;
        --kill_process|--kill-process) 
            if [[ $processor == "JamfSoftwareRestrictionUploader" ]]; then
                if plutil -replace kill_process -string "true" "$temp_processor_plist"; then
                    echo "   [jamf-upload] Wrote kill_process='true' into $temp_processor_plist"
                fi
            fi
            ;;
        --delete_executable|--delete-executable) 
            if [[ $processor == "JamfSoftwareRestrictionUploader" ]]; then
                if plutil -replace delete_executable -string "true" "$temp_processor_plist"; then
                    echo "   [jamf-upload] Wrote delete_executable='true' into $temp_processor_plist"
                fi
            fi
            ;;
        --slack-url) 
            shift
            if [[ $processor == "JamfUnusedPackageCleaner" || $processor == "JamfUploaderSlacker" ]]; then
                if plutil -replace slack_webhook_url -string "$1" "$temp_processor_plist"; then
                    echo "   [jamf-upload] Wrote slack_webhook_url='$1' into $temp_processor_plist"
                fi
            fi
            ;;
        --jira-issue)
            shift
            if [[ $processor == "JamfUploaderJiraIssueCreator" ]]; then
                if plutil -replace jira_issue_id -string "$1" "$temp_processor_plist"; then
                    echo "   [jamf-upload] Wrote jira_issue_id='$1' into $temp_processor_plist"
                fi
            fi
            ;;
        --jira-api-token) 
            shift
            if [[ $processor == "JamfUploaderJiraIssueCreator" ]]; then
                if plutil -replace jira_api_token -string "$1" "$temp_processor_plist"; then
                    echo "   [jamf-upload] Wrote jira_api_token='$1' into $temp_processor_plist"
                fi
            fi
            ;;
        --jira-project) 
            shift
            if [[ $processor == "JamfUploaderJiraIssueCreator" ]]; then
                if plutil -replace jira_project_id -string "$1" "$temp_processor_plist"; then
                    echo "   [jamf-upload] Wrote jira_project_id='$1' into $temp_processor_plist"
                fi
            fi
            ;;
        --jira-priority) 
            shift
            if [[ $processor == "JamfUploaderJiraIssueCreator" ]]; then
                if plutil -replace jira_priority_id -string "$1" "$temp_processor_plist"; then
                    echo "   [jamf-upload] Wrote jira_priority_id='$1' into $temp_processor_plist"
                fi
            fi
            ;;
        --jira-url)
            shift
            if [[ $processor == "JamfUploaderJiraIssueCreator" ]]; then
                if plutil -replace jira_url -string "$1" "$temp_processor_plist"; then
                    echo "   [jamf-upload] Wrote jira_url='$1' into $temp_processor_plist"
                fi
            fi
            ;;
        --jira-user*) 
            shift
            if [[ $processor == "JamfUploaderJiraIssueCreator" ]]; then
                if plutil -replace jira_username -string "$1" "$temp_processor_plist"; then
                    echo "   [jamf-upload] Wrote jira_username='$1' into $temp_processor_plist"
                fi
            fi
            ;;
        --pkg-category)
            shift
            if [[ $processor == "JamfUploaderJiraIssueCreator" || $processor == "JamfUploaderSlacker" || $processor == "JamfUploaderTeamsNotifier" ]]; then
                if plutil -replace PKG_CATEGORY -string "$1" "$temp_processor_plist"; then
                    echo "   [jamf-upload] Wrote PKG_CATEGORY='$1' into $temp_processor_plist"
                fi
            fi
            ;;
        --policy-category)
            shift
            if [[ $processor == "JamfUploaderJiraIssueCreator" || $processor == "JamfUploaderSlacker" || $processor == "JamfUploaderTeamsNotifier" ]]; then
                if plutil -replace POLICY_CATEGORY -string "$1" "$temp_processor_plist"; then
                    echo "   [jamf-upload] Wrote POLICY_CATEGORY='$1' into $temp_processor_plist"
                fi
            fi
            ;;
        --patch-uploaded) 
            if [[ $processor == "JamfUploaderJiraIssueCreator" || $processor == "JamfUploaderSlacker" || $processor == "JamfUploaderTeamsNotifier" ]]; then
                if plutil -replace jamfpatchuploader_summary_result -string "true" "$temp_processor_plist"; then
                    echo "   [jamf-upload] Wrote jamfpatchuploader_summary_result='true' into $temp_processor_plist"
                fi
            fi
            ;;
        --pkg-uploaded) 
            if [[ $processor == "JamfUploaderJiraIssueCreator" || $processor == "JamfUploaderSlacker" || $processor == "JamfUploaderTeamsNotifier" ]]; then
                if plutil -replace jamfpackageuploader_summary_result -string "true" "$temp_processor_plist"; then
                    echo "   [jamf-upload] Wrote jamfpackageuploader_summary_result='true' into $temp_processor_plist"
                fi
            fi
            ;;
        --policy-uploaded) 
            if [[ $processor == "JamfUploaderJiraIssueCreator" || $processor == "JamfUploaderSlacker" || $processor == "JamfUploaderTeamsNotifier" ]]; then
                if plutil -replace jamfpolicyuploader_summary_result -string "true" "$temp_processor_plist"; then
                    echo "   [jamf-upload] Wrote jamfpolicyuploader_summary_result='true' into $temp_processor_plist"
                fi
            fi
            ;;
        --channel) 
            shift
            if [[ $processor == "JamfUploaderSlacker" ]]; then
                if plutil -replace slack_channel -string "$1" "$temp_processor_plist"; then
                    echo "   [jamf-upload] Wrote slack_channel='$1' into $temp_processor_plist"
                fi
            fi
            ;;
        --emoji) 
            shift
            if [[ $processor == "JamfUploaderSlacker" ]]; then
                if plutil -replace slack_icon_emoji -string "$1" "$temp_processor_plist"; then
                    echo "   [jamf-upload] Wrote slack_icon_emoji='$1' into $temp_processor_plist"
                fi
            fi
            ;;
        --slack-user) 
            shift
            if [[ $processor == "JamfUploaderSlacker" ]]; then
                if plutil -replace slack_username -string "$1" "$temp_processor_plist"; then
                    echo "   [jamf-upload] Wrote slack_username='$1' into $temp_processor_plist"
                fi
            fi
            ;;
        --teams-url) 
            shift
            if [[ $processor == "JamfUploaderTeamsNotifier" ]]; then
                if plutil -replace teams_webhook_url -string "$1" "$temp_processor_plist"; then
                    echo "   [jamf-upload] Wrote teams_webhook_url='$1' into $temp_processor_plist"
                fi
            fi
            ;;
        --teams-user) 
            shift
            if [[ $processor == "JamfUploaderTeamsNotifier" ]]; then
                if plutil -replace teams_username -string "$1" "$temp_processor_plist"; then
                    echo "   [jamf-upload] Wrote teams_username='$1' into $temp_processor_plist"
                fi
            fi
            ;;
        --patch_name) 
            shift
            if [[ $processor == "JamfUploaderTeamsNotifier" ]]; then
                if plutil -replace patch_name -string "$1" "$temp_processor_plist"; then
                    echo "   [jamf-upload] Wrote patch_name='$1' into $temp_processor_plist"
                fi
            fi
            ;;
        --key)
            shift
            key_value_pair="$1"
            key="${key_value_pair%%=*}"
            value="${key_value_pair#"$key"=}"
            if plutil -replace "$key" -string "$value" "$temp_processor_plist"; then
                echo "   [jamf-upload] Wrote '$key'='$value' into $temp_processor_plist"
            fi
            ;;
        -h|--help)
            usage
            exit 0
            ;;
        *)
            echo "Unused key: $1"
            ;;
    esac
    shift
done

# add the object type for items using the generic JamfObjectReader and JamfObjectUploader processors
if [[ $processor == "JamfObjectReader" || $processor == "JamfObjectDeleter" || $processor == "JamfObjectUploader" ]]; then
    if plutil -replace object_type -string "$object" "$temp_processor_plist"; then
        echo "   [jamf-upload] Wrote object_type='$object' into $temp_processor_plist"
    fi
fi

echo

###############
## MAIN BODY ##
###############

# Ensure the plist is in XML format
plutil -convert xml1 "$temp_processor_plist"

# Ensure PYHTONPATH includes the AutoPkg libraries
if [[ -d "/Library/AutoPkg" ]]; then
    export PYTHONPATH="/Library/AutoPkg"
else
    echo "ERROR: AutoPkg is not installed"
    exit 1
fi

if [[ $verbosity -le 1 ]]; then
    # Run the custom processor and output to file
    /Library/AutoPkg/Python3/Python.framework/Versions/Current/bin/python3 "$processors_directory/$processor.py" < "$temp_processor_plist" > "$temp_receipt"
    echo
    echo "Output:"
    grep "^$processor" "$temp_receipt" 

    # remove fake output from temp_receipt
    sed -i '' -e "/^$processor/d" "$temp_receipt" 

    echo
    echo "Receipt written to: $temp_receipt"
    echo
else
    echo 
    # Run the custom processor and output to stdout
    /Library/AutoPkg/Python3/Python.framework/Versions/Current/bin/python3 "$processors_directory/$processor.py" < "$temp_processor_plist"
fi<|MERGE_RESOLUTION|>--- conflicted
+++ resolved
@@ -495,13 +495,8 @@
     processor="JamfMobileDeviceGroupUploader"
 elif [[ $object == "mobiledeviceprofile" ]]; then
     processor="JamfMobileDeviceProfileUploader"
-<<<<<<< HEAD
-elif [[ $object == "obj"* || $object == "classicobj"* ]]; then
-    processor="JamfObjectUploader"
-=======
 elif [[ $object == "msu" || $object == "managedsoftwareupdateplan" ]]; then
     processor="JamfMSUPlanUploader"
->>>>>>> fc895466
 elif [[ $object == "pkg" || $object == "package" ]]; then
     processor="JamfPackageUploader"
 elif [[ $object == "pkgclean" ]]; then
